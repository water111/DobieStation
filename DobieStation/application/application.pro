QT += core gui multimedia
greaterThan(QT_MAJOR_VERSION, 4) : QT += widgets

TEMPLATE = app
TARGET = ../DobieStation
CONFIG += console c++11
CONFIG -= app_bundle

INCLUDEPATH += ../../ext/libdeflate
LIBS += -L../libdeflate
win32:LIBS += -llibdeflate
else:LIBS += -ldeflate

QMAKE_CFLAGS_RELEASE -= -O
QMAKE_CFLAGS_RELEASE -= -O1
QMAKE_CFLAGS_RELEASE *= -O2
QMAKE_CFLAGS_RELEASE -= -O3

DEFINES += QT_DEPRECATED_WARNINGS
DEFINES += QT_DISABLE_DEPRECATED_BEFORE=0x060000

target.path = /usr/local/bin/
INSTALLS += target

SOURCES += ../../src/qt/main.cpp \
    ../../src/core/errors.cpp \
    ../../src/core/ee/emotion.cpp \
    ../../src/core/emulator.cpp \
    ../../src/core/ee/emotioninterpreter.cpp \
    ../../src/core/ee/cop0.cpp \
    ../../src/core/ee/cop1.cpp \
    ../../src/core/ee/emotion_mmi.cpp \
    ../../src/core/ee/bios_hle.cpp \
    ../../src/core/ee/emotion_special.cpp \
    ../../src/core/gs.cpp \
    ../../src/core/gsregisters.cpp \
    ../../src/core/gsthread.cpp \
    ../../src/core/ee/dmac.cpp \
    ../../src/qt/emuwindow.cpp \
    ../../src/core/gscontext.cpp \
    ../../src/core/ee/emotiondisasm.cpp \
    ../../src/core/ee/emotionasm.cpp \
    ../../src/core/ee/emotion_fpu.cpp \
    ../../src/core/gif.cpp \
    ../../src/core/iop/iop.cpp \
    ../../src/core/iop/iop_cop0.cpp \
    ../../src/core/iop/iop_interpreter.cpp \
    ../../src/core/sif.cpp \
    ../../src/core/iop/iop_dma.cpp \
    ../../src/core/ee/timers.cpp \
    ../../src/core/iop/iop_timers.cpp \
    ../../src/core/ee/intc.cpp \
    ../../src/core/iop/cdvd.cpp \
    ../../src/core/iop/cso_reader.cpp\
    ../../src/core/iop/sio2.cpp \
    ../../src/core/ee/vu.cpp \
    ../../src/core/ee/emotion_vu0.cpp \
    ../../src/core/iop/gamepad.cpp \
    ../../src/core/iop/spu.cpp \
    ../../src/qt/emuthread.cpp \
    ../../src/core/tests/iop/alu.cpp \
    ../../src/core/ee/vif.cpp \
    ../../src/core/ee/ipu/ipu.cpp \
    ../../src/core/ee/ipu/vlc_table.cpp \
    ../../src/core/ee/ipu/mac_addr_inc.cpp \
    ../../src/core/ee/ipu/mac_i_pic.cpp \
    ../../src/core/ee/ipu/ipu_fifo.cpp \
    ../../src/core/ee/ipu/lumtable.cpp \
    ../../src/core/ee/ipu/dct_coeff.cpp \
    ../../src/core/ee/ipu/dct_coeff_table0.cpp \
    ../../src/core/ee/ipu/dct_coeff_table1.cpp \
    ../../src/core/ee/ipu/chromtable.cpp \
    ../../src/core/ee/ipu/mac_p_pic.cpp \
    ../../src/core/ee/ipu/motioncode.cpp \
    ../../src/core/ee/ipu/mac_b_pic.cpp \
    ../../src/core/ee/ipu/codedblockpattern.cpp \
    ../../src/core/ee/vu_interpreter.cpp \
    ../../src/core/ee/vu_disasm.cpp \
    ../../src/core/gsmem.cpp \
    ../../src/core/serialize.cpp \
    ../../src/core/iop/memcard.cpp \
    ../../src/qt/settings.cpp \
    ../../src/core/jitcommon/jitcache.cpp \
    ../../src/core/jitcommon/emitter64.cpp \
    ../../src/core/ee/vu_jittrans.cpp \
    ../../src/core/jitcommon/ir_block.cpp \
    ../../src/core/jitcommon/ir_instr.cpp \
    ../../src/core/ee/vu_jit.cpp \
    ../../src/core/ee/vu_jit64.cpp \
<<<<<<< HEAD
    ../../src/core/scheduler.cpp
=======
    ../../src/qt/renderwidget.cpp \
    ../../src/qt/settingswindow.cpp \
    ../../src/qt/bios.cpp \
    ../../src/qt/gamelistwidget.cpp
>>>>>>> d7b6ecf7

HEADERS += \
    ../../src/core/errors.hpp \
    ../../src/core/ee/emotion.hpp \
    ../../src/core/emulator.hpp \
    ../../src/core/ee/emotioninterpreter.hpp \
    ../../src/core/ee/cop0.hpp \
    ../../src/core/ee/cop1.hpp \
    ../../src/core/ee/bios_hle.hpp \
    ../../src/core/gs.hpp \
    ../../src/core/circularFIFO.hpp \
    ../../src/core/gsthread.hpp \
    ../../src/core/gsregisters.hpp \
    ../../src/core/ee/dmac.hpp \
    ../../src/qt/emuwindow.hpp \
    ../../src/core/gscontext.hpp \
    ../../src/core/ee/emotiondisasm.hpp \
    ../../src/core/ee/emotionasm.hpp \
    ../../src/core/gif.hpp \
    ../../src/core/iop/iop.hpp \
    ../../src/core/iop/iop_cop0.hpp \
    ../../src/core/iop/iop_interpreter.hpp \
    ../../src/core/sif.hpp \
    ../../src/core/iop/iop_dma.hpp \
    ../../src/core/ee/timers.hpp \
    ../../src/core/iop/iop_timers.hpp \
    ../../src/core/ee/intc.hpp \
    ../../src/core/iop/cdvd.hpp \
    ../../src/core/iop/cso_reader.hpp\
    ../../src/core/iop/sio2.hpp \
    ../../src/core/ee/vu.hpp \
    ../../src/core/iop/gamepad.hpp \
    ../../src/core/iop/spu.hpp \
    ../../src/qt/emuthread.hpp \
    ../../src/core/ee/vif.hpp \
    ../../src/core/int128.hpp \
    ../../src/core/ee/ipu/ipu.hpp \
    ../../src/core/ee/ipu/vlc_table.hpp \
    ../../src/core/ee/ipu/mac_addr_inc.hpp \
    ../../src/core/ee/ipu/mac_i_pic.hpp \
    ../../src/core/ee/ipu/ipu_fifo.hpp \
    ../../src/core/ee/ipu/lumtable.hpp \
    ../../src/core/ee/ipu/dct_coeff.hpp \
    ../../src/core/ee/ipu/dct_coeff_table0.hpp \
    ../../src/core/ee/ipu/dct_coeff_table1.hpp \
    ../../src/core/ee/ipu/chromtable.hpp \
    ../../src/core/ee/ipu/mac_p_pic.hpp \
    ../../src/core/ee/ipu/motioncode.hpp \
    ../../src/core/ee/ipu/mac_b_pic.hpp \
    ../../src/core/ee/ipu/codedblockpattern.hpp \
    ../../src/core/ee/vu_interpreter.hpp \
    ../../src/core/ee/vu_disasm.hpp \
    ../../src/core/gsmem.hpp \
    ../../src/core/iop/memcard.hpp \
    ../../src/qt/settings.hpp \
    ../../src/core/jitcommon/jitcache.hpp \
    ../../src/core/jitcommon/emitter64.hpp \
    ../../src/core/ee/vu_jittrans.hpp \
    ../../src/core/jitcommon/ir_block.hpp \
    ../../src/core/jitcommon/ir_instr.hpp \
    ../../src/core/ee/vu_jit.hpp \
    ../../src/core/ee/vu_jit64.hpp \
<<<<<<< HEAD
    ../../src/core/scheduler.hpp
=======
    ../../src/qt/renderwidget.hpp \
    ../../src/qt/settingswindow.hpp \
    ../../src/qt/bios.hpp \
    ../../src/qt/gamelistwidget.hpp
>>>>>>> d7b6ecf7
<|MERGE_RESOLUTION|>--- conflicted
+++ resolved
@@ -87,14 +87,11 @@
     ../../src/core/jitcommon/ir_instr.cpp \
     ../../src/core/ee/vu_jit.cpp \
     ../../src/core/ee/vu_jit64.cpp \
-<<<<<<< HEAD
     ../../src/core/scheduler.cpp
-=======
     ../../src/qt/renderwidget.cpp \
     ../../src/qt/settingswindow.cpp \
     ../../src/qt/bios.cpp \
     ../../src/qt/gamelistwidget.cpp
->>>>>>> d7b6ecf7
 
 HEADERS += \
     ../../src/core/errors.hpp \
@@ -157,11 +154,8 @@
     ../../src/core/jitcommon/ir_instr.hpp \
     ../../src/core/ee/vu_jit.hpp \
     ../../src/core/ee/vu_jit64.hpp \
-<<<<<<< HEAD
     ../../src/core/scheduler.hpp
-=======
     ../../src/qt/renderwidget.hpp \
     ../../src/qt/settingswindow.hpp \
     ../../src/qt/bios.hpp \
-    ../../src/qt/gamelistwidget.hpp
->>>>>>> d7b6ecf7
+    ../../src/qt/gamelistwidget.hpp