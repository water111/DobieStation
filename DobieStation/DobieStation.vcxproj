--- conflicted
+++ resolved
@@ -228,16 +228,13 @@
     <ClCompile Include="..\src\core\emulator.cpp" />
     <ClCompile Include="..\src\qt\emuthread.cpp" />
     <ClCompile Include="..\src\qt\emuwindow.cpp" />
-<<<<<<< HEAD
     <ClCompile Include="..\src\qt\ee_debugwindow.cpp" />
     <ClCompile Include="..\src\qt\breakpoint_window.cpp" />
     <ClCompile Include="..\src\qt\and_breakpoint_window.cpp" />
-=======
     <ClCompile Include="..\src\qt\renderwidget.cpp" />
     <ClCompile Include="..\src\qt\settingswindow.cpp" />
     <ClCompile Include="..\src\qt\gamelistwidget.cpp" />
     <ClCompile Include="..\src\qt\bios.cpp" />
->>>>>>> da2914f8
     <ClCompile Include="..\src\core\errors.cpp" />
     <ClCompile Include="..\src\core\iop\gamepad.cpp" />
     <ClCompile Include="..\src\core\gif.cpp" />
@@ -286,29 +283,23 @@
     <QtMoc Include="..\src\qt\settings.hpp" />
     <QtMoc Include="..\src\qt\emuthread.hpp" />
     <QtMoc Include="..\src\qt\emuwindow.hpp" />
-<<<<<<< HEAD
     <QtMoc Include="..\src\qt\ee_debugwindow.hpp" />
     <QtMoc Include="..\src\qt\breakpoint_window.hpp" />
     <QtMoc Include="..\src\qt\and_breakpoint_window.hpp" />
-=======
     <QtMoc Include="..\src\qt\renderwidget.hpp" />
     <QtMoc Include="..\src\qt\settingswindow.hpp" />
     <QtMoc Include="..\src\qt\gamelistwidget.hpp" />
->>>>>>> da2914f8
   </ItemGroup>
   <ItemGroup>
     <ClCompile Include="$(QtMocOutPrefix)settings.cpp" />
     <ClCompile Include="$(QtMocOutPrefix)emuthread.cpp" />
     <ClCompile Include="$(QtMocOutPrefix)emuwindow.cpp" />
-<<<<<<< HEAD
     <ClCompile Include="$(QtMocOutPrefix)ee_debugwindow.cpp" />
     <ClCompile Include="$(QtMocOutPrefix)breakpoint_window.cpp" />
     <ClCompile Include="$(QtMocOutPrefix)and_breakpoint_window.cpp" />
-=======
     <ClCompile Include="$(QtMocOutPrefix)renderwidget.cpp" />
     <ClCompile Include="$(QtMocOutPrefix)settingswindow.cpp" />
     <ClCompile Include="$(QtMocOutPrefix)gamelistwidget.cpp" />
->>>>>>> da2914f8
   </ItemGroup>
   <!-- headers -->
   <ItemGroup>
@@ -330,7 +321,7 @@
     <ClInclude Include="..\src\core\ee\emotiondisasm.hpp" />
     <ClInclude Include="..\src\core\ee\emotioninterpreter.hpp" />
     <ClInclude Include="..\src\core\emulator.hpp" />
-<<<<<<< HEAD
+    <ClInclude Include="..\src\qt\bios.hpp" />
     <ClInclude Include="..\src\core\emotion_breakpoint.hpp" />
     <QtMoc Include="..\src\qt\emuthread.hpp">
     </QtMoc>
@@ -342,9 +333,6 @@
     </QtMoc>
     <QtMoc Include="..\src\qt\and_breakpoint_window.hpp">
     </QtMoc>
-=======
-    <ClInclude Include="..\src\qt\bios.hpp" />
->>>>>>> da2914f8
     <ClInclude Include="..\src\core\errors.hpp" />
     <ClInclude Include="..\src\core\iop\gamepad.hpp" />
     <ClInclude Include="..\src\core\gif.hpp" />
@@ -372,6 +360,7 @@
     <ClInclude Include="..\src\core\ee\ipu\mac_p_pic.hpp" />
     <ClInclude Include="..\src\core\iop\memcard.hpp" />
     <ClInclude Include="..\src\core\ee\ipu\motioncode.hpp" />
+    <ClInclude Include="..\src\qt\settings.hpp" />
     <ClInclude Include="..\src\core\sif.hpp" />
     <ClInclude Include="..\src\core\iop\sio2.hpp" />
     <ClInclude Include="..\src\core\iop\spu.hpp" />
