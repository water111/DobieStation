--- conflicted
+++ resolved
@@ -237,7 +237,6 @@
     <ClInclude Include="..\src\core\ee\emotiondisasm.hpp" />
     <ClInclude Include="..\src\core\ee\emotioninterpreter.hpp" />
     <ClInclude Include="..\src\core\emulator.hpp" />
-<<<<<<< HEAD
     <ClInclude Include="..\src\core\emotion_breakpoint.hpp" />
     <QtMoc Include="..\src\qt\emuthread.hpp">
     </QtMoc>
@@ -249,8 +248,6 @@
     </QtMoc>
     <QtMoc Include="..\src\qt\and_breakpoint_window.hpp">
     </QtMoc>
-=======
->>>>>>> 2b06dc59
     <ClInclude Include="..\src\core\errors.hpp" />
     <ClInclude Include="..\src\core\iop\gamepad.hpp" />
     <ClInclude Include="..\src\core\gif.hpp" />
