--- conflicted
+++ resolved
@@ -4,6 +4,7 @@
 #include <chrono>
 #include <QMainWindow>
 #include <QStackedWidget>
+#include <QPaintEvent>
 
 #include "emuthread.hpp"
 
@@ -34,17 +35,12 @@
         QAction* load_state_action;
         QAction* save_state_action;
         QAction* exit_action;
-<<<<<<< HEAD
+        QStackedWidget* stack_widget;
+        RenderWidget* render_widget;
         QAction* open_debugger_action;
         EEDebugWindow debugger;
 
-        int scale_factor;
-=======
-        QStackedWidget* stack_widget;
-        RenderWidget* render_widget;
-
         SettingsWindow* settings_window = nullptr;
->>>>>>> da2914f8
 
         void set_vu1_mode();
         void show_render_view();
@@ -78,11 +74,8 @@
         void open_file_skip();
         void load_state();
         void save_state();
-<<<<<<< HEAD
+        void bios_error(QString err);
         void show_debugger();
-=======
-        void bios_error(QString err);
->>>>>>> da2914f8
         void emu_error(QString err);
         void emu_non_fatal_error(QString err);
 };
