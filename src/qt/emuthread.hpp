#ifndef EMUTHREAD_HPP
#define EMUTHREAD_HPP

#include <chrono>

#include <QMutex>
#include <QThread>
#include <string>

#include "../core/emulator.hpp"
#include "../core/errors.hpp"
#include "../core/ee/emotion_breakpoint.hpp"

enum PAUSE_EVENT
{
    GAME_NOT_LOADED,
    FILE_DIALOG,
    MESSAGE_BOX,
    FRAME_ADVANCE,
<<<<<<< HEAD
    DEBUGGER
=======
    USER_REQUESTED
>>>>>>> da2914f8
};

class EmuThread : public QThread
{
    Q_OBJECT
    private:
        bool abort;
        uint32_t pause_status;
        QMutex emu_mutex, load_mutex, pause_mutex;
        Emulator e;

        std::chrono::system_clock::time_point old_frametime;
        std::ifstream gsdump;
        std::atomic_bool gsdump_reading;
        void gsdump_run();
    public:
        EmuThread();

        void reset();

        void set_skip_BIOS_hack(SKIP_HACK skip);
        void set_vu1_mode(VU_MODE mode);
        void load_BIOS(const uint8_t* BIOS);
        void load_ELF(const uint8_t* ELF, uint64_t ELF_size);
        void load_CDVD(const char* name, CDVD_CONTAINER type);

        bool load_state(const char* name);
        bool save_state(const char* name);
        bool gsdump_read(const char* name);
        void gsdump_write_toggle();
        void gsdump_single_frame();
        EEBreakpointList* get_ee_breakpoint_list();
        IOPBreakpointList* get_iop_breakpoint_list();
        bool is_paused();
        bool frame_advance;
    protected:
        void run() override;
    signals:
        void completed_frame(uint32_t* buffer, int inner_w, int inner_h, int final_w, int final_h);
        void update_FPS(int FPS);
        void emu_error(QString err);
        void emu_non_fatal_error(QString err);
    public slots:
        void shutdown();
        void press_key(PAD_BUTTON button);
        void release_key(PAD_BUTTON button);
        void update_joystick(JOYSTICK joystick, JOYSTICK_AXIS axis, uint8_t val);
        void pause(PAUSE_EVENT event);
        void unpause(PAUSE_EVENT event);
};

#endif // EMUTHREAD_HPP<|MERGE_RESOLUTION|>--- conflicted
+++ resolved
@@ -17,11 +17,8 @@
     FILE_DIALOG,
     MESSAGE_BOX,
     FRAME_ADVANCE,
-<<<<<<< HEAD
-    DEBUGGER
-=======
+    DEBUGGER,
     USER_REQUESTED
->>>>>>> da2914f8
 };
 
 class EmuThread : public QThread
