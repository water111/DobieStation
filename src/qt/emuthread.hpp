#ifndef EMUTHREAD_HPP
#define EMUTHREAD_HPP

#include <chrono>

#include <QMutex>
#include <QThread>
#include <string>

#include "../core/emulator.hpp"
#include "../core/errors.hpp"
#include "../core/ee/emotion_breakpoint.hpp"

#define GSDUMP_BUFFERED_MESSAGES 100000

enum PAUSE_EVENT
{
    GAME_NOT_LOADED,
    FILE_DIALOG,
    MESSAGE_BOX,
    FRAME_ADVANCE,
    DEBUGGER,
    USER_REQUESTED
};

class EmuThread : public QThread
{
    Q_OBJECT
    private:
        bool abort;
        uint32_t pause_status;
        QMutex emu_mutex, load_mutex, pause_mutex;
        Emulator e;

        std::chrono::system_clock::time_point old_frametime;
        std::ifstream gsdump;
        std::atomic_bool gsdump_reading;
        GSMessage* gsdump_read_buffer;
        int buffered_gs_messages;
        int current_gs_message;

        void gsdump_run();
    public:
        EmuThread();
        ~EmuThread();

        void reset();

        void set_skip_BIOS_hack(SKIP_HACK skip);
        void set_vu1_mode(VU_MODE mode);
        void load_BIOS(const uint8_t* BIOS);
        void load_ELF(const uint8_t* ELF, uint64_t ELF_size);
        void load_CDVD(const char* name, CDVD_CONTAINER type);

        bool load_state(const char* name);
        bool save_state(const char* name);
        bool gsdump_read(const char* name);
        void gsdump_write_toggle();
        void gsdump_single_frame();
<<<<<<< HEAD
        EEBreakpointList* get_ee_breakpoint_list();
        IOPBreakpointList* get_iop_breakpoint_list();
        bool is_paused();
=======
        GSMessage& get_next_gsdump_message();
        bool gsdump_eof();
>>>>>>> 0d2e3f3b
        bool frame_advance;
    protected:
        void run() override;
    signals:
        void completed_frame(uint32_t* buffer, int inner_w, int inner_h, int final_w, int final_h);
        void update_FPS(int FPS);
        void emu_error(QString err);
        void emu_non_fatal_error(QString err);
    public slots:
        void shutdown();
        void press_key(PAD_BUTTON button);
        void release_key(PAD_BUTTON button);
        void update_joystick(JOYSTICK joystick, JOYSTICK_AXIS axis, uint8_t val);
        void pause(PAUSE_EVENT event);
        void unpause(PAUSE_EVENT event);
};

#endif // EMUTHREAD_HPP<|MERGE_RESOLUTION|>--- conflicted
+++ resolved
@@ -51,20 +51,18 @@
         void load_BIOS(const uint8_t* BIOS);
         void load_ELF(const uint8_t* ELF, uint64_t ELF_size);
         void load_CDVD(const char* name, CDVD_CONTAINER type);
+        
+        EEBreakpointList* get_ee_breakpoint_list();
+        IOPBreakpointList* get_iop_breakpoint_list();
+        bool is_paused();
 
         bool load_state(const char* name);
         bool save_state(const char* name);
         bool gsdump_read(const char* name);
         void gsdump_write_toggle();
         void gsdump_single_frame();
-<<<<<<< HEAD
-        EEBreakpointList* get_ee_breakpoint_list();
-        IOPBreakpointList* get_iop_breakpoint_list();
-        bool is_paused();
-=======
         GSMessage& get_next_gsdump_message();
         bool gsdump_eof();
->>>>>>> 0d2e3f3b
         bool frame_advance;
     protected:
         void run() override;
