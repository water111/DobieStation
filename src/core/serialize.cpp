#include <fstream>
#include <cstring>
#include "emulator.hpp"

#define VER_MAJOR 0
#define VER_MINOR 0
<<<<<<< HEAD
#define VER_REV 22
=======
#define VER_REV 23
>>>>>>> 73227a03

using namespace std;

bool Emulator::request_load_state(const char *file_name)
{
    ifstream state(file_name, ios::binary);
    if (!state.is_open())
        return false;
    state.close();
    save_state_path = file_name;
    load_requested = true;
    return true;
}

bool Emulator::request_save_state(const char *file_name)
{
    ofstream state(file_name, ios::binary);
    if (!state.is_open())
        return false;
    state.close();
    save_state_path = file_name;
    save_requested = true;
    return true;
}

void Emulator::load_state(const char *file_name)
{
    load_requested = false;
    printf("[Emulator] Loading state...\n");
    ifstream state(file_name, ios::binary);
    if (!state.is_open())
    {
        Errors::non_fatal("Failed to load save state");
        return;
    }

    //Perform sanity checks
    char dobie_buffer[5];
    state.read(dobie_buffer, sizeof(dobie_buffer));
    if (strncmp(dobie_buffer, "DOBIE", 5))
    {
        state.close();
        Errors::non_fatal("Save state invalid");
        return;
    }

    uint32_t major, minor, rev;
    state.read((char*)&major, sizeof(major));
    state.read((char*)&minor, sizeof(minor));
    state.read((char*)&rev, sizeof(rev));

    if (major != VER_MAJOR || minor != VER_MINOR || rev != VER_REV)
    {
        state.close();
        Errors::non_fatal("Save state doesn't match version");
        return;
    }

    reset();

    //Emulator info
    state.read((char*)&VBLANK_sent, sizeof(VBLANK_sent));
    state.read((char*)&frames, sizeof(frames));

    //RAM
    state.read((char*)RDRAM, 1024 * 1024 * 32);
    state.read((char*)IOP_RAM, 1024 * 1024 * 2);
    state.read((char*)SPU_RAM, 1024 * 1024 * 2);
    state.read((char*)scratchpad, 1024 * 16);
    state.read((char*)iop_scratchpad, 1024);
    state.read((char*)&iop_scratchpad_start, sizeof(iop_scratchpad_start));

    //CPUs
    cpu.load_state(state);
    cp0.load_state(state);
    fpu.load_state(state);
    iop.load_state(state);
    vu0.load_state(state);
    vu1.load_state(state);

    //Interrupt registers
    intc.load_state(state);
    state.read((char*)&IOP_I_CTRL, sizeof(uint32_t));
    state.read((char*)&IOP_I_MASK, sizeof(uint32_t));
    state.read((char*)&IOP_I_STAT, sizeof(uint32_t));
    state.read((char*)&iop_i_ctrl_delay, sizeof(iop_i_ctrl_delay));

    //Timers
    timers.load_state(state);
    iop_timers.load_state(state);

    //DMA
    dmac.load_state(state);
    iop_dma.load_state(state);

    //"Interfaces"
    gif.load_state(state);
    sif.load_state(state);
    vif0.load_state(state);
    vif1.load_state(state);

    //CDVD
    cdvd.load_state(state);

    //GS
    //Important note - this serialization function is located in gs.cpp as it contains a lot of thread-specific details
    gs.load_state(state);

    state.close();
    printf("[Emulator] Success!\n");
}

void Emulator::save_state(const char *file_name)
{
    save_requested = false;
    printf("[Emulator] Saving state...\n");
    ofstream state(file_name, ios::binary);
    if (!state.is_open())
    {
        Errors::non_fatal("Failed to save state");
        return;
    }

    uint32_t major = VER_MAJOR;
    uint32_t minor = VER_MINOR;
    uint32_t rev = VER_REV;

    //Sanity check and version
    state << "DOBIE";
    state.write((char*)&major, sizeof(uint32_t));
    state.write((char*)&minor, sizeof(uint32_t));
    state.write((char*)&rev, sizeof(uint32_t));

    //Emulator info
    state.write((char*)&VBLANK_sent, sizeof(VBLANK_sent));
    state.write((char*)&frames, sizeof(frames));

    //RAM
    state.write((char*)RDRAM, 1024 * 1024 * 32);
    state.write((char*)IOP_RAM, 1024 * 1024 * 2);
    state.write((char*)SPU_RAM, 1024 * 1024 * 2);
    state.write((char*)scratchpad, 1024 * 16);
    state.write((char*)iop_scratchpad, 1024);
    state.write((char*)&iop_scratchpad_start, sizeof(iop_scratchpad_start));

    //CPUs
    cpu.save_state(state);
    cp0.save_state(state);
    fpu.save_state(state);
    iop.save_state(state);
    vu0.save_state(state);
    vu1.save_state(state);

    //Interrupt registers
    intc.save_state(state);
    state.write((char*)&IOP_I_CTRL, sizeof(uint32_t));
    state.write((char*)&IOP_I_MASK, sizeof(uint32_t));
    state.write((char*)&IOP_I_STAT, sizeof(uint32_t));
    state.write((char*)&iop_i_ctrl_delay, sizeof(iop_i_ctrl_delay));

    //Timers
    timers.save_state(state);
    iop_timers.save_state(state);

    //DMA
    dmac.save_state(state);
    iop_dma.save_state(state);

    //"Interfaces"
    gif.save_state(state);
    sif.save_state(state);
    vif0.save_state(state);
    vif1.save_state(state);

    //CDVD
    cdvd.save_state(state);

    //GS
    //Important note - this serialization function is located in gs.cpp as it contains a lot of thread-specific details
    gs.save_state(state);

    state.close();
    printf("Success!\n");
}

void EmotionEngine::load_state(ifstream &state)
{
    state.read((char*)&cycle_count, sizeof(cycle_count));
    state.read((char*)&cycles_to_run, sizeof(cycles_to_run));
    state.read((char*)&icache, sizeof(ICacheLine) * 128);
    state.read((char*)&gpr, sizeof(gpr));
    state.read((char*)&LO, sizeof(uint64_t));
    state.read((char*)&HI, sizeof(uint64_t));
    state.read((char*)&LO1, sizeof(uint64_t));
    state.read((char*)&HI1, sizeof(uint64_t));
    state.read((char*)&PC, sizeof(uint32_t));
    state.read((char*)&new_PC, sizeof(uint32_t));
    state.read((char*)&SA, sizeof(uint64_t));

    //state.read((char*)&IRQ_raised, sizeof(IRQ_raised));
    state.read((char*)&wait_for_IRQ, sizeof(wait_for_IRQ));
    state.read((char*)&branch_on, sizeof(branch_on));
    state.read((char*)&delay_slot, sizeof(delay_slot));

    state.read((char*)&deci2size, sizeof(deci2size));
    state.read((char*)&deci2handlers, sizeof(Deci2Handler) * deci2size);
}

void EmotionEngine::save_state(ofstream &state)
{
    state.write((char*)&cycle_count, sizeof(cycle_count));
    state.write((char*)&cycles_to_run, sizeof(cycles_to_run));
    state.write((char*)&icache, sizeof(ICacheLine) * 128);
    state.write((char*)&gpr, sizeof(gpr));
    state.write((char*)&LO, sizeof(uint64_t));
    state.write((char*)&HI, sizeof(uint64_t));
    state.write((char*)&LO1, sizeof(uint64_t));
    state.write((char*)&HI1, sizeof(uint64_t));
    state.write((char*)&PC, sizeof(uint32_t));
    state.write((char*)&new_PC, sizeof(uint32_t));
    state.write((char*)&SA, sizeof(uint64_t));

    //state.write((char*)&IRQ_raised, sizeof(IRQ_raised));
    state.write((char*)&wait_for_IRQ, sizeof(wait_for_IRQ));
    state.write((char*)&branch_on, sizeof(branch_on));
    state.write((char*)&delay_slot, sizeof(delay_slot));

    state.write((char*)&deci2size, sizeof(deci2size));
    state.write((char*)&deci2handlers, sizeof(Deci2Handler) * deci2size);
}

void Cop0::load_state(ifstream &state)
{
    state.read((char*)&gpr, sizeof(uint32_t));
    state.read((char*)&status, sizeof(status));
    state.read((char*)&cause, sizeof(cause));
    state.read((char*)&EPC, sizeof(EPC));
    state.read((char*)&ErrorEPC, sizeof(ErrorEPC));
    state.read((char*)&PCCR, sizeof(PCCR));
    state.read((char*)&PCR0, sizeof(PCR0));
    state.read((char*)&PCR1, sizeof(PCR1));
}

void Cop0::save_state(ofstream &state)
{
    state.write((char*)&gpr, sizeof(uint32_t));
    state.write((char*)&status, sizeof(status));
    state.write((char*)&cause, sizeof(cause));
    state.write((char*)&EPC, sizeof(EPC));
    state.write((char*)&ErrorEPC, sizeof(ErrorEPC));
    state.write((char*)&PCCR, sizeof(PCCR));
    state.write((char*)&PCR0, sizeof(PCR0));
    state.write((char*)&PCR1, sizeof(PCR1));
}

void Cop1::load_state(ifstream &state)
{
    for (int i = 0; i < 32; i++)
        state.read((char*)&gpr[i].u, sizeof(uint32_t));
    state.read((char*)&accumulator.u, sizeof(uint32_t));
    state.read((char*)&control, sizeof(control));
}

void Cop1::save_state(ofstream &state)
{
    for (int i = 0; i < 32; i++)
        state.write((char*)&gpr[i].u, sizeof(uint32_t));
    state.write((char*)&accumulator.u, sizeof(uint32_t));
    state.write((char*)&control, sizeof(control));
}

void IOP::load_state(ifstream &state)
{
    state.read((char*)&gpr, sizeof(gpr));
    state.read((char*)&LO, sizeof(LO));
    state.read((char*)&HI, sizeof(HI));
    state.read((char*)&PC, sizeof(PC));
    state.read((char*)&new_PC, sizeof(new_PC));

    state.read((char*)&branch_delay, sizeof(branch_delay));
    state.read((char*)&will_branch, sizeof(branch_delay));
    state.read((char*)&wait_for_IRQ, sizeof(wait_for_IRQ));

    //COP0
    state.read((char*)&cop0.status, sizeof(cop0.status));
    state.read((char*)&cop0.cause, sizeof(cop0.cause));
    state.read((char*)&cop0.EPC, sizeof(cop0.EPC));
}

void IOP::save_state(ofstream &state)
{
    state.write((char*)&gpr, sizeof(gpr));
    state.write((char*)&LO, sizeof(LO));
    state.write((char*)&HI, sizeof(HI));
    state.write((char*)&PC, sizeof(PC));
    state.write((char*)&new_PC, sizeof(new_PC));

    state.write((char*)&branch_delay, sizeof(branch_delay));
    state.write((char*)&will_branch, sizeof(branch_delay));
    state.write((char*)&wait_for_IRQ, sizeof(wait_for_IRQ));

    //COP0
    state.write((char*)&cop0.status, sizeof(cop0.status));
    state.write((char*)&cop0.cause, sizeof(cop0.cause));
    state.write((char*)&cop0.EPC, sizeof(cop0.EPC));
}

void VectorUnit::load_state(ifstream &state)
{
    for (int i = 0; i < 32; i++)
        state.read((char*)&gpr[i].u, sizeof(uint32_t) * 4);
    state.read((char*)&int_gpr, sizeof(int_gpr));
    state.read((char*)&decoder, sizeof(decoder));

    state.read((char*)&ACC.u, sizeof(uint32_t) * 4);
    state.read((char*)&R.u, sizeof(R.u));
    state.read((char*)&I.u, sizeof(I.u));
    state.read((char*)&Q.u, sizeof(Q.u));
    state.read((char*)&P.u, sizeof(P.u));
    state.read((char*)&CMSAR0, sizeof(CMSAR0));

    //Pipelines
    state.read((char*)&new_MAC_flags, sizeof(new_MAC_flags));
    state.read((char*)&MAC_pipeline, sizeof(MAC_pipeline));
    state.read((char*)&cycle_count, sizeof(cycle_count));
    state.read((char*)&finish_DIV_event, sizeof(finish_DIV_event));
    state.read((char*)&new_Q_instance.u, sizeof(new_Q_instance.u));
    state.read((char*)&DIV_event_started, sizeof(DIV_event_started));
    state.read((char*)&finish_EFU_event, sizeof(finish_EFU_event));
    state.read((char*)&new_P_instance.u, sizeof(new_P_instance.u));
    state.read((char*)&EFU_event_started, sizeof(EFU_event_started));    

    state.read((char*)&int_branch_delay, sizeof(int_branch_delay));
    state.read((char*)&int_backup_reg, sizeof(int_backup_reg));
    state.read((char*)&int_backup_id, sizeof(int_backup_id));

    state.read((char*)&status, sizeof(status));
    state.read((char*)&status_value, sizeof(status_value));
    state.read((char*)&status_pipe, sizeof(status_pipe));

    state.read((char*)&pipeline_state, sizeof(pipeline_state));

    //XGKICK
    state.read((char*)&XGKICK_delay, sizeof(XGKICK_delay));
    state.read((char*)&GIF_addr, sizeof(GIF_addr));
    state.read((char*)&transferring_GIF, sizeof(transferring_GIF));
    state.read((char*)&XGKICK_stall, sizeof(XGKICK_stall));
    state.read((char*)&stalled_GIF_addr, sizeof(stalled_GIF_addr));

    //Memory
    if (id == 0)
    {
        state.read((char*)&instr_mem, 1024 * 4);
        state.read((char*)&data_mem, 1024 * 4);
    }
    else
    {
        state.read((char*)&instr_mem, 1024 * 16);
        state.read((char*)&data_mem, 1024 * 16);
    }

    state.read((char*)&running, sizeof(running));
    state.read((char*)&PC, sizeof(PC));
    state.read((char*)&new_PC, sizeof(new_PC));
    state.read((char*)&secondbranch_PC, sizeof(secondbranch_PC));
    state.read((char*)&second_branch_pending, sizeof(second_branch_pending));
    state.read((char*)&branch_on, sizeof(branch_on));
    state.read((char*)&branch_on_delay, sizeof(branch_on_delay));
    state.read((char*)&finish_on, sizeof(finish_on));
    state.read((char*)&branch_delay_slot, sizeof(branch_delay_slot));
    state.read((char*)&ebit_delay_slot, sizeof(ebit_delay_slot));
}

void VectorUnit::save_state(ofstream &state)
{
    for (int i = 0; i < 32; i++)
        state.write((char*)&gpr[i].u, sizeof(uint32_t) * 4);
    state.write((char*)&int_gpr, sizeof(int_gpr));
    state.write((char*)&decoder, sizeof(decoder));

    state.write((char*)&ACC.u, sizeof(uint32_t) * 4);
    state.write((char*)&R.u, sizeof(R.u));
    state.write((char*)&I.u, sizeof(I.u));
    state.write((char*)&Q.u, sizeof(Q.u));
    state.write((char*)&P.u, sizeof(P.u));
    state.write((char*)&CMSAR0, sizeof(CMSAR0));

    //Pipelines
    state.write((char*)&new_MAC_flags, sizeof(new_MAC_flags));
    state.write((char*)&MAC_pipeline, sizeof(MAC_pipeline));
    state.write((char*)&cycle_count, sizeof(cycle_count));
    state.write((char*)&finish_DIV_event, sizeof(finish_DIV_event));
    state.write((char*)&new_Q_instance.u, sizeof(new_Q_instance.u));
    state.write((char*)&DIV_event_started, sizeof(DIV_event_started));
    state.write((char*)&finish_EFU_event, sizeof(finish_EFU_event));
    state.write((char*)&new_P_instance.u, sizeof(new_P_instance.u));
    state.write((char*)&EFU_event_started, sizeof(EFU_event_started));

    state.write((char*)&int_branch_delay, sizeof(int_branch_delay));
    state.write((char*)&int_backup_reg, sizeof(int_backup_reg));
    state.write((char*)&int_backup_id, sizeof(int_backup_id));
    state.write((char*)&status, sizeof(status));
    state.write((char*)&status_value, sizeof(status_value));
    state.write((char*)&status_pipe, sizeof(status_pipe));

    state.write((char*)&pipeline_state, sizeof(pipeline_state));

    //XGKICK
    state.write((char*)&XGKICK_delay, sizeof(XGKICK_delay));
    state.write((char*)&GIF_addr, sizeof(GIF_addr));
    state.write((char*)&transferring_GIF, sizeof(transferring_GIF));
    state.write((char*)&XGKICK_stall, sizeof(XGKICK_stall));
    state.write((char*)&stalled_GIF_addr, sizeof(stalled_GIF_addr));

    //Memory
    if (id == 0)
    {
        state.write((char*)&instr_mem, 1024 * 4);
        state.write((char*)&data_mem, 1024 * 4);
    }
    else
    {
        state.write((char*)&instr_mem, 1024 * 16);
        state.write((char*)&data_mem, 1024 * 16);
    }

    state.write((char*)&running, sizeof(running));
    state.write((char*)&PC, sizeof(PC));
    state.write((char*)&new_PC, sizeof(new_PC));
    state.write((char*)&secondbranch_PC, sizeof(secondbranch_PC));
    state.write((char*)&second_branch_pending, sizeof(second_branch_pending));
    state.write((char*)&branch_on, sizeof(branch_on));
    state.write((char*)&branch_on_delay, sizeof(branch_on_delay));
    state.write((char*)&finish_on, sizeof(finish_on));
    state.write((char*)&branch_delay_slot, sizeof(branch_delay_slot));
    state.write((char*)&ebit_delay_slot, sizeof(ebit_delay_slot));
}

void INTC::load_state(ifstream &state)
{
    state.read((char*)&INTC_MASK, sizeof(INTC_MASK));
    state.read((char*)&INTC_STAT, sizeof(INTC_STAT));
    state.read((char*)&stat_speedhack_active, sizeof(stat_speedhack_active));
    state.read((char*)&read_stat_count, sizeof(read_stat_count));
}

void INTC::save_state(ofstream &state)
{
    state.write((char*)&INTC_MASK, sizeof(INTC_MASK));
    state.write((char*)&INTC_STAT, sizeof(INTC_STAT));
    state.write((char*)&stat_speedhack_active, sizeof(stat_speedhack_active));
    state.write((char*)&read_stat_count, sizeof(read_stat_count));
}

void EmotionTiming::load_state(ifstream &state)
{
    state.read((char*)&timers, sizeof(timers));
    state.read((char*)&cycle_count, sizeof(cycle_count));
    state.read((char*)&next_event, sizeof(next_event));
}

void EmotionTiming::save_state(ofstream &state)
{
    state.write((char*)&timers, sizeof(timers));
    state.write((char*)&cycle_count, sizeof(cycle_count));
    state.write((char*)&next_event, sizeof(next_event));
}

void IOPTiming::load_state(ifstream &state)
{
    state.read((char*)&timers, sizeof(timers));
    state.read((char*)&cycle_count, sizeof(cycle_count));
    state.read((char*)&next_event, sizeof(next_event));
}

void IOPTiming::save_state(ofstream &state)
{
    state.write((char*)&timers, sizeof(timers));
    state.write((char*)&cycle_count, sizeof(cycle_count));
    state.write((char*)&next_event, sizeof(next_event));
}

void DMAC::load_state(ifstream &state)
{
    state.read((char*)&channels, sizeof(channels));

    state.read((char*)&control, sizeof(control));
    state.read((char*)&interrupt_stat, sizeof(interrupt_stat));
    state.read((char*)&PCR, sizeof(PCR));
    state.read((char*)&RBOR, sizeof(RBOR));
    state.read((char*)&RBSR, sizeof(RBSR));
    state.read((char*)&SQWC, sizeof(SQWC));
    state.read((char*)&STADR, sizeof(STADR));
    state.read((char*)&mfifo_empty_triggered, sizeof(mfifo_empty_triggered));
    state.read((char*)&master_disable, sizeof(master_disable));
}

void DMAC::save_state(ofstream &state)
{
    state.write((char*)&channels, sizeof(channels));

    state.write((char*)&control, sizeof(control));
    state.write((char*)&interrupt_stat, sizeof(interrupt_stat));
    state.write((char*)&PCR, sizeof(PCR));
    state.write((char*)&RBOR, sizeof(RBOR));
    state.write((char*)&RBSR, sizeof(RBSR));
    state.write((char*)&SQWC, sizeof(SQWC));
    state.write((char*)&STADR, sizeof(STADR));
    state.write((char*)&mfifo_empty_triggered, sizeof(mfifo_empty_triggered));
    state.write((char*)&master_disable, sizeof(master_disable));
}

void IOP_DMA::load_state(ifstream &state)
{
    state.read((char*)&channels, sizeof(channels));

    state.read((char*)&DPCR, sizeof(DPCR));
    state.read((char*)&DICR, sizeof(DICR));
}

void IOP_DMA::save_state(ofstream &state)
{
    state.write((char*)&channels, sizeof(channels));

    state.write((char*)&DPCR, sizeof(DPCR));
    state.write((char*)&DICR, sizeof(DICR));
}

void GraphicsInterface::load_state(ifstream &state)
{
    int size;
    uint128_t FIFO_buffer[16];
    state.read((char*)&size, sizeof(size));
    state.read((char*)&FIFO_buffer, sizeof(uint128_t) * size);
    for (int i = 0; i < size; i++)
        FIFO.push(FIFO_buffer[i]);

    state.read((char*)&path, sizeof(path));
    state.read((char*)&active_path, sizeof(active_path));
    state.read((char*)&path_queue, sizeof(path_queue));
    state.read((char*)&path3_vif_masked, sizeof(path3_vif_masked));
    state.read((char*)&internal_Q, sizeof(internal_Q));
    state.read((char*)&path3_dma_waiting, sizeof(path3_dma_waiting));
}

void GraphicsInterface::save_state(ofstream &state)
{
    int size = FIFO.size();
    uint128_t FIFO_buffer[16];
    for (int i = 0; i < size; i++)
    {
        FIFO_buffer[i] = FIFO.front();
        FIFO.pop();
    }
    state.write((char*)&size, sizeof(size));
    state.write((char*)&FIFO_buffer, sizeof(uint128_t) * size);
    for (int i = 0; i < size; i++)
        FIFO.push(FIFO_buffer[i]);

    state.write((char*)&path, sizeof(path));
    state.write((char*)&active_path, sizeof(active_path));
    state.write((char*)&path_queue, sizeof(path_queue));
    state.write((char*)&path3_vif_masked, sizeof(path3_vif_masked));
    state.write((char*)&internal_Q, sizeof(internal_Q));
    state.write((char*)&path3_dma_waiting, sizeof(path3_dma_waiting));
}

void SubsystemInterface::load_state(ifstream &state)
{
    state.read((char*)&mscom, sizeof(mscom));
    state.read((char*)&smcom, sizeof(smcom));
    state.read((char*)&msflag, sizeof(msflag));
    state.read((char*)&smflag, sizeof(smflag));
    state.read((char*)&control, sizeof(control));

    int size;
    uint32_t buffer[32];
    state.read((char*)&size, sizeof(int));
    state.read((char*)&buffer, sizeof(uint32_t) * size);

    //FIFOs are already cleared by the reset call, so no need to pop them
    for (int i = 0; i < size; i++)
        SIF0_FIFO.push(buffer[i]);

    state.read((char*)&size, sizeof(int));
    state.read((char*)&buffer, sizeof(uint32_t) * size);

    for (int i = 0; i < size; i++)
        SIF1_FIFO.push(buffer[i]);
}

void SubsystemInterface::save_state(ofstream &state)
{
    state.write((char*)&mscom, sizeof(mscom));
    state.write((char*)&smcom, sizeof(smcom));
    state.write((char*)&msflag, sizeof(msflag));
    state.write((char*)&smflag, sizeof(smflag));
    state.write((char*)&control, sizeof(control));

    int size = SIF0_FIFO.size();
    uint32_t buffer[32];
    for (int i = 0; i < size; i++)
    {
        buffer[i] = SIF0_FIFO.front();
        SIF0_FIFO.pop();
    }
    state.write((char*)&size, sizeof(int));
    state.write((char*)&buffer, sizeof(uint32_t) * size);
    for (int i = 0; i < size; i++)
        SIF0_FIFO.push(buffer[i]);

    size = SIF1_FIFO.size();
    for (int i = 0; i < size; i++)
    {
        buffer[i] = SIF1_FIFO.front();
        SIF1_FIFO.pop();
    }
    state.write((char*)&size, sizeof(int));
    state.write((char*)&buffer, sizeof(uint32_t) * size);
    for (int i = 0; i < size; i++)
        SIF1_FIFO.push(buffer[i]);
}

void VectorInterface::load_state(ifstream &state)
{
    int size;
    uint32_t FIFO_buffer[64];
    state.read((char*)&size, sizeof(size));
    state.read((char*)&FIFO_buffer, sizeof(uint32_t) * size);
    for (int i = 0; i < size; i++)
        FIFO.push(FIFO_buffer[i]);

    state.read((char*)&imm, sizeof(imm));
    state.read((char*)&command, sizeof(command));
    state.read((char*)&mpg, sizeof(mpg));
    state.read((char*)&unpack, sizeof(unpack));
    state.read((char*)&wait_for_VU, sizeof(wait_for_VU));
    state.read((char*)&flush_stall, sizeof(flush_stall));
    state.read((char*)&wait_cmd_value, sizeof(wait_cmd_value));

    state.read((char*)&buffer_size, sizeof(buffer_size));
    state.read((char*)&buffer, sizeof(buffer));

    state.read((char*)&DBF, sizeof(DBF));
    state.read((char*)&CYCLE, sizeof(CYCLE));
    state.read((char*)&OFST, sizeof(OFST));
    state.read((char*)&BASE, sizeof(BASE));
    state.read((char*)&TOP, sizeof(TOP));
    state.read((char*)&TOPS, sizeof(TOPS));
    state.read((char*)&ITOP, sizeof(ITOP));
    state.read((char*)&ITOPS, sizeof(ITOPS));
    state.read((char*)&MODE, sizeof(MODE));
    state.read((char*)&MASK, sizeof(MASK));
    state.read((char*)&ROW, sizeof(ROW));
    state.read((char*)&COL, sizeof(COL));
    state.read((char*)&CODE, sizeof(CODE));
    state.read((char*)&command_len, sizeof(command_len));

    state.read((char*)&vif_ibit_detected, sizeof(vif_ibit_detected));
    state.read((char*)&vif_interrupt, sizeof(vif_interrupt));
    state.read((char*)&vif_stalled, sizeof(vif_stalled));
    state.read((char*)&vif_stop, sizeof(vif_stop));

    state.read((char*)&mark_detected, sizeof(mark_detected));
    state.read((char*)&VIF_ERR, sizeof(VIF_ERR));
}

void VectorInterface::save_state(ofstream &state)
{
    int size = FIFO.size();
    uint32_t FIFO_buffer[64];
    for (int i = 0; i < size; i++)
    {
        FIFO_buffer[i] = FIFO.front();
        FIFO.pop();
    }
    state.write((char*)&size, sizeof(size));
    state.write((char*)&FIFO_buffer, sizeof(uint32_t) * size);
    for (int i = 0; i < size; i++)
        FIFO.push(FIFO_buffer[i]);

    state.write((char*)&imm, sizeof(imm));
    state.write((char*)&command, sizeof(command));
    state.write((char*)&mpg, sizeof(mpg));
    state.write((char*)&unpack, sizeof(unpack));
    state.write((char*)&wait_for_VU, sizeof(wait_for_VU));
    state.write((char*)&flush_stall, sizeof(flush_stall));
    state.write((char*)&wait_cmd_value, sizeof(wait_cmd_value));

    state.write((char*)&buffer_size, sizeof(buffer_size));
    state.write((char*)&buffer, sizeof(buffer));

    state.write((char*)&DBF, sizeof(DBF));
    state.write((char*)&CYCLE, sizeof(CYCLE));
    state.write((char*)&OFST, sizeof(OFST));
    state.write((char*)&BASE, sizeof(BASE));
    state.write((char*)&TOP, sizeof(TOP));
    state.write((char*)&TOPS, sizeof(TOPS));
    state.write((char*)&ITOP, sizeof(ITOP));
    state.write((char*)&ITOPS, sizeof(ITOPS));
    state.write((char*)&MODE, sizeof(MODE));
    state.write((char*)&MASK, sizeof(MASK));
    state.write((char*)&ROW, sizeof(ROW));
    state.write((char*)&COL, sizeof(COL));
    state.write((char*)&CODE, sizeof(CODE));
    state.write((char*)&command_len, sizeof(command_len));

    state.write((char*)&vif_ibit_detected, sizeof(vif_ibit_detected));
    state.write((char*)&vif_interrupt, sizeof(vif_interrupt));
    state.write((char*)&vif_stalled, sizeof(vif_stalled));
    state.write((char*)&vif_stop, sizeof(vif_stop));

    state.write((char*)&mark_detected, sizeof(mark_detected));
    state.write((char*)&VIF_ERR, sizeof(VIF_ERR));
}

void CDVD_Drive::load_state(ifstream &state)
{
    state.read((char*)&file_size, sizeof(file_size));
    state.read((char*)&read_bytes_left, sizeof(read_bytes_left));
    state.read((char*)&speed, sizeof(speed));
    state.read((char*)&current_sector, sizeof(current_sector));
    state.read((char*)&sector_pos, sizeof(sector_pos));
    state.read((char*)&sectors_left, sizeof(sectors_left));
    state.read((char*)&block_size, sizeof(block_size));
    state.read((char*)&read_buffer, sizeof(read_buffer));
    state.read((char*)&ISTAT, sizeof(ISTAT));
    state.read((char*)&drive_status, sizeof(drive_status));
    state.read((char*)&is_spinning, sizeof(is_spinning));

    state.read((char*)&active_N_command, sizeof(active_N_command));
    state.read((char*)&N_command, sizeof(N_command));
    state.read((char*)&N_command_params, sizeof(N_command_params));
    state.read((char*)&N_params, sizeof(N_params));
    state.read((char*)&N_status, sizeof(N_status));

    state.read((char*)&S_command, sizeof(S_command));
    state.read((char*)&S_command_params, sizeof(S_command_params));
    state.read((char*)&S_outdata, sizeof(S_outdata));
    state.read((char*)&S_params, sizeof(S_params));
    state.read((char*)&S_out_params, sizeof(S_out_params));
    state.read((char*)&S_status, sizeof(S_status));
    state.read((char*)&rtc, sizeof(rtc));
}

void CDVD_Drive::save_state(ofstream &state)
{
    state.write((char*)&file_size, sizeof(file_size));
    state.write((char*)&read_bytes_left, sizeof(read_bytes_left));
    state.write((char*)&speed, sizeof(speed));
    state.write((char*)&current_sector, sizeof(current_sector));
    state.write((char*)&sector_pos, sizeof(sector_pos));
    state.write((char*)&sectors_left, sizeof(sectors_left));
    state.write((char*)&block_size, sizeof(block_size));
    state.write((char*)&read_buffer, sizeof(read_buffer));
    state.write((char*)&ISTAT, sizeof(ISTAT));
    state.write((char*)&drive_status, sizeof(drive_status));
    state.write((char*)&is_spinning, sizeof(is_spinning));

    state.write((char*)&active_N_command, sizeof(active_N_command));
    state.write((char*)&N_command, sizeof(N_command));
    state.write((char*)&N_command_params, sizeof(N_command_params));
    state.write((char*)&N_params, sizeof(N_params));
    state.write((char*)&N_status, sizeof(N_status));

    state.write((char*)&S_command, sizeof(S_command));
    state.write((char*)&S_command_params, sizeof(S_command_params));
    state.write((char*)&S_outdata, sizeof(S_outdata));
    state.write((char*)&S_params, sizeof(S_params));
    state.write((char*)&S_out_params, sizeof(S_out_params));
    state.write((char*)&S_status, sizeof(S_status));
    state.write((char*)&rtc, sizeof(rtc));
}<|MERGE_RESOLUTION|>--- conflicted
+++ resolved
@@ -4,11 +4,7 @@
 
 #define VER_MAJOR 0
 #define VER_MINOR 0
-<<<<<<< HEAD
-#define VER_REV 22
-=======
 #define VER_REV 23
->>>>>>> 73227a03
 
 using namespace std;
 
