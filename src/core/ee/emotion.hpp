--- conflicted
+++ resolved
@@ -62,11 +62,7 @@
         void handle_exception(uint32_t new_addr, uint8_t code);
         void deci2call(uint32_t func, uint32_t param);
     public:
-<<<<<<< HEAD
-        EmotionEngine(Cop0* cp0, Cop1* fpu, Emulator* e, uint8_t* sp, VectorUnit* vu0, VectorUnit* vu1, EEBreakpointList* ee_breakpoints);
-=======
-        EmotionEngine(Cop0* cp0, Cop1* fpu, Emulator* e, VectorUnit* vu0, VectorUnit* vu1);
->>>>>>> 0d2e3f3b
+        EmotionEngine(Cop0* cp0, Cop1* fpu, Emulator* e, VectorUnit* vu0, VectorUnit* vu1, EEBreakpointList* ee_breakpoints);
         static const char* REG(int id);
         static const char* COP0_REG(int id);
         static const char* SYSCALL(int id);
