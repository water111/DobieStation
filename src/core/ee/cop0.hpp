--- conflicted
+++ resolved
@@ -3,10 +3,10 @@
 #include <cstdint>
 #include <fstream>
 
-<<<<<<< HEAD
+
 class EE_JIT64;
 class EmotionEngine;
-=======
+
 enum CACHE_MODE
 {
     UNCACHED = 2,
@@ -14,7 +14,6 @@
     UCAB = 7,
     SPR = 8
 };
->>>>>>> 00b5fe01
 
 enum COP0_REG
 {
