#include <cstdio>
#include <cstdlib>
#include <cstring>
#include "emotion.hpp"
#include "emotiondisasm.hpp"
#include "emotioninterpreter.hpp"
#include "vu.hpp"
#include "../errors.hpp"

#include "../emulator.hpp"
#include "ee_jit.hpp"

//#define SKIPMPEG_ON

//#define printf(fmt, ...)(0)

EmotionEngine::EmotionEngine(Cop0* cp0, Cop1* fpu, Emulator* e, VectorUnit* vu0, VectorUnit* vu1) :
    cp0(cp0), fpu(fpu), e(e), vu0(vu0), vu1(vu1)
{
    tlb_map = nullptr;
}

const char* EmotionEngine::REG(int id)
{
    static const char* names[] =
    {
        "zero", "at", "v0", "v1",
        "a0", "a1", "a2", "a3",
        "t0", "t1", "t2", "t3",
        "t4", "t5", "t6", "t7",
        "s0", "s1", "s2", "s3",
        "s4", "s5", "s6", "s7",
        "t8", "t9", "k0", "k1",
        "gp", "sp", "fp", "ra"
    };
    return names[id];
}

const char* EmotionEngine::SYSCALL(int id)
{
    //Taken from PCSX2
    //https://github.com/PCSX2/pcsx2/blob/af3e55af63dd23075c08eb6b181a6fe62793d8c0/pcsx2/R5900OpcodeImpl.cpp#L92
    static const char* names[256]=
    {
        "RFU000_FullReset", "ResetEE",				"SetGsCrt",				"RFU003",
        "Exit",				"RFU005",				"LoadExecPS2",			"ExecPS2",
        "RFU008",			"RFU009",				"AddSbusIntcHandler",	"RemoveSbusIntcHandler",
        "Interrupt2Iop",	"SetVTLBRefillHandler", "SetVCommonHandler",	"SetVInterruptHandler",
    //0x10
        "AddIntcHandler",	"RemoveIntcHandler",	"AddDmacHandler",		"RemoveDmacHandler",
        "_EnableIntc",		"_DisableIntc",			"_EnableDmac",			"_DisableDmac",
        "_SetAlarm",		"_ReleaseAlarm",		"_iEnableIntc",			"_iDisableIntc",
        "_iEnableDmac",		"_iDisableDmac",		"_iSetAlarm",			"_iReleaseAlarm",
    //0x20
        "CreateThread",			"DeleteThread",		"StartThread",			"ExitThread",
        "ExitDeleteThread",		"TerminateThread",	"iTerminateThread",		"DisableDispatchThread",
        "EnableDispatchThread",		"ChangeThreadPriority", "iChangeThreadPriority",	"RotateThreadReadyQueue",
        "iRotateThreadReadyQueue",	"ReleaseWaitThread",	"iReleaseWaitThread",		"GetThreadId",
    //0x30
        "ReferThreadStatus","iReferThreadStatus",	"SleepThread",		"WakeupThread",
        "_iWakeupThread",   "CancelWakeupThread",	"iCancelWakeupThread",	"SuspendThread",
        "iSuspendThread",   "ResumeThread",		"iResumeThread",	"JoinThread",
        "RFU060",	    "RFU061",			"EndOfHeap",		 "RFU063",
    //0x40
        "CreateSema",	    "DeleteSema",	"SignalSema",		"iSignalSema",
        "WaitSema",	    "PollSema",		"iPollSema",		"ReferSemaStatus",
        "iReferSemaStatus", "RFU073",		"SetOsdConfigParam", 	"GetOsdConfigParam",
        "GetGsHParam",	    "GetGsVParam",	"SetGsHParam",		"SetGsVParam",
    //0x50
        "RFU080_CreateEventFlag",	"RFU081_DeleteEventFlag",
        "RFU082_SetEventFlag",		"RFU083_iSetEventFlag",
        "RFU084_ClearEventFlag",	"RFU085_iClearEventFlag",
        "RFU086_WaitEventFlag",		"RFU087_PollEventFlag",
        "RFU088_iPollEventFlag",	"RFU089_ReferEventFlagStatus",
        "RFU090_iReferEventFlagStatus", "RFU091_GetEntryAddress",
        "EnableIntcHandler_iEnableIntcHandler",
        "DisableIntcHandler_iDisableIntcHandler",
        "EnableDmacHandler_iEnableDmacHandler",
        "DisableDmacHandler_iDisableDmacHandler",
    //0x60
        "KSeg0",				"EnableCache",	"DisableCache",			"GetCop0",
        "FlushCache",			"RFU101",		"CpuConfig",			"iGetCop0",
        "iFlushCache",			"RFU105",		"iCpuConfig", 			"sceSifStopDma",
        "SetCPUTimerHandler",	"SetCPUTimer",	"SetOsdConfigParam2",	"SetOsdConfigParam2",
    //0x70
        "GsGetIMR_iGsGetIMR",				"GsGetIMR_iGsPutIMR",	"SetPgifHandler", 				"SetVSyncFlag",
        "RFU116",							"print", 				"sceSifDmaStat_isceSifDmaStat", "sceSifSetDma_isceSifSetDma",
        "sceSifSetDChain_isceSifSetDChain", "sceSifSetReg",			"sceSifGetReg",					"ExecOSD",
        "Deci2Call",						"PSMode",				"MachineType",					"GetMemorySize",
    };
    id &= 0xFF;
    id = (int8_t)id;
    if (id < 0)
        id = -id;
    return names[id];
}

void EmotionEngine::reset()
{
    PC = 0xBFC00000;
    cycle_count = 0;
    cycles_to_run = 0;
    branch_on = false;
    can_disassemble = false;
    wait_for_IRQ = false;
    delay_slot = 0;

    //Reset the cache
    for (int i = 0; i < 128; i++)
    {
        icache[i].tag[0] = 1 << 31;
        icache[i].tag[1] = 1 << 31;
        icache[i].lfu[0] = false;
        icache[i].lfu[1] = false;
    }

    //Clear out $zero
    for (int i = 0; i < 16; i++)
        gpr[i] = 0;

    deci2size = 0;
    for (int i = 0; i < 128; i++)
        deci2handlers[i].active = false;
}

void EmotionEngine::init_tlb()
{
    cp0->init_tlb();
    tlb_map = cp0->get_vtlb_map();
}

int EmotionEngine::run(int cycles)
{
    cycle_count += cycles;
    if (!wait_for_IRQ)
    {
        cycles_to_run += cycles;
        while (cycles_to_run > 0)
        {
            cycles_to_run--;

            uint32_t instruction = read_instr(PC);
            uint32_t lastPC = PC;

            if (can_disassemble)
            {
                std::string disasm = EmotionDisasm::disasm_instr(instruction, PC);
                printf("[$%08X] $%08X - %s\n", PC, instruction, disasm.c_str());
                //print_state();
            }

            EmotionInterpreter::interpret(*this, instruction);
            PC += 4;

            //Simulate dual-issue if both instructions are NOPs
            if (!instruction && !read32(PC))
                PC += 4;

            if (branch_on)
            {
                if (!delay_slot)
                {
                    //If the PC == LastPC it means we've reversed it to handle COP2 sync, so don't branch yet
                    if (PC != lastPC)
                    {
                        branch_on = false;
                        if (!new_PC || (new_PC & 0x3))
                        {
                            Errors::die("[EE] Jump to invalid address $%08X from $%08X\n", new_PC, PC - 8);
                        }
                        PC = new_PC;
                    }
                }
                else
                    delay_slot--;
            }
        }
    }

    if (cp0->int_enabled())
    {
        if (cp0->cause.int0_pending)
            int0();
        else if (cp0->cause.int1_pending)
            int1();
    }

    cp0->count_up(cycles);

    return cycles;
}

int EmotionEngine::run_jit(int cycles)
{
    int start_cycles = cycles_to_run;

    if (!wait_for_IRQ)
    {
        start_cycles += cycles;
        cycles_to_run += cycles;

        if (wait_for_VU0)
            wait_for_VU0 = vu0_wait();

        while (cycles_to_run > 0 && !wait_for_VU0)
        {
            cycles_to_run -= EE_JIT::run(this);
        }
    }

    branch_on = false;
    if (cp0->int_enabled())
    {
        if (cp0->cause.int0_pending)
            int0();
        else if (cp0->cause.int1_pending)
            int1();
    }

    cp0->count_up(cycles);

    return start_cycles - cycles_to_run;
}

void EmotionEngine::print_state()
{
    printf("pc:$%08X\n", PC);
    for (int i = 1; i < 32; i++)
    {
        printf("%s:$%08X_%08X_%08X_%08X", REG(i), get_gpr<uint32_t>(i, 3), get_gpr<uint32_t>(i, 2), get_gpr<uint32_t>(i, 1), get_gpr<uint32_t>(i));
        if ((i & 1) == 1)
            printf("\n");
        else
            printf("\t");
    }
    printf("lo:$%08X_%08X_%08X_%08X\t", LO1 >> 32, LO1, LO >> 32, LO);
    printf("hi:$%08X_%08X_%08X_%08X\t\n", HI1 >> 32, HI1, HI >> 32, HI);
    printf("KSU: %d\n", cp0->status.mode);
    printf("\n");
}

void EmotionEngine::set_disassembly(bool dis)
{
    can_disassemble = dis;
}

void EmotionEngine::clear_interlock()
{
    e->clear_cop2_interlock();
}

bool EmotionEngine::vu0_wait()
{
    return vu0->is_running();
}

bool EmotionEngine::check_interlock()
{
    if (!vu0->is_running())
        return false;

    return e->interlock_cop2_check(true);
}

uint32_t EmotionEngine::get_PC()
{
    return PC;
}

uint64_t EmotionEngine::get_LO()
{
    return LO;
}

uint64_t EmotionEngine::get_LO1()
{
    return LO1;
}

uint64_t EmotionEngine::get_HI()
{
    return HI;
}

uint64_t EmotionEngine::get_HI1()
{
    return HI1;
}

uint64_t EmotionEngine::get_SA()
{
    return SA;
}

uint32_t EmotionEngine::read_instr(uint32_t address)
{
    if (cp0->is_cached(address))
    {
        int index = (address >> 6) & 0x7F;
        uint16_t tag = address >> 13;

        EE_ICacheLine* line = &icache[index];
        //Check if there's no entry in icache
        if (line->tag[0] != tag)
        {
            if (line->tag[1] != tag)
            {
                //Load 4 quadwords.
                //Based upon gamedev tests, an uncached data load takes 35 cycles, and a dcache miss takes 43.
                //Another test we've run has determined that it takes 40 cycles for an icache miss.
                //Current theory is a 32 cycle nonsequential penalty + (2 * 4) sequential penalty.
                //printf("[EE] I$ miss at $%08X\n", address);
                cycles_to_run -= 40;

                //If there's an invalid entry, fill it.
                //The `LFU` bit for the filled row gets flipped.
                if (line->tag[0] & (1 << 31))
                {
                    line->lfu[0] ^= true;
                    line->tag[0] = tag;
                }
                else if (line->tag[1] & (1 << 31))
                {
                    line->lfu[1] ^= true;
                    line->tag[1] = tag;
                }
                else
                {
                    //The row to fill is the XOR of the LFU bits.
                    int row_to_fill = line->lfu[0] ^ line->lfu[1];
                    line->lfu[row_to_fill] ^= true;
                    line->tag[row_to_fill] = tag;
                }
            }
        }
    }
    else
    {
        //Simulate reading from RDRAM
        //The nonsequential penalty (mentioned above) is 32 cycles for all data types, up to a quadword (128 bits).
        //However, the EE loads two instructions at once. Since we only load a word, we divide the cycles in half.
        cycles_to_run -= 16;
    }
    uint8_t* mem = tlb_map[address / 4096];
    if (mem > (uint8_t*)1)
        return *(uint32_t*)&mem[address & 4095];
    else
        Errors::die("[EE] Instruction read from invalid address $%08X", address);
    return 0;
}

uint8_t EmotionEngine::read8(uint32_t address)
{
    uint8_t* mem = tlb_map[address / 4096];
    if (mem > (uint8_t*)1)
        return mem[address & 4095];
    else if (mem == (uint8_t*)1)
        return e->read8(address & 0x1FFFFFFF);
    else
    {
        Errors::die("[EE] Read8 from invalid address $%08X", address);
        return 0;
    }
}

uint16_t EmotionEngine::read16(uint32_t address)
{
    if (address & 0x1)
        Errors::die("[EE] Read16 from invalid address $%08X", address);
<<<<<<< HEAD
    if (address >= 0x70000000 && address < 0x70004000)
        return *reinterpret_cast<uint16_t*>(&scratchpad[address & 0x3FFE]);
    if (address >= 0x30100000 && address <= 0x31FFFFFF)
        address -= 0x10000000;
    return e->read16(address & 0x1FFFFFFF);
=======
    uint8_t* mem = tlb_map[address / 4096];
    if (mem > (uint8_t*)1)
        return *(uint16_t*)&mem[address & 4095];
    else if (mem == (uint8_t*)1)
        return e->read16(address & 0x1FFFFFFF);
    else
    {
        Errors::die("[EE] Read16 from invalid address $%08X", address);
        return 0;
    }
>>>>>>> 00b5fe01
}

uint32_t EmotionEngine::read32(uint32_t address)
{
    if (address & 0x3)
        Errors::die("[EE] Read32 from invalid address $%08X", address);
<<<<<<< HEAD
    if (address >= 0x70000000 && address < 0x70004000)
        return *reinterpret_cast<uint32_t*>(&scratchpad[address & 0x3FFC]);
    if (address >= 0x30100000 && address <= 0x31FFFFFF)
        address -= 0x10000000;
    return e->read32(address & 0x1FFFFFFF);
=======
    uint8_t* mem = tlb_map[address / 4096];
    if (mem > (uint8_t*)1)
        return *(uint32_t*)&mem[address & 4095];
    else if (mem == (uint8_t*)1)
        return e->read32(address & 0x1FFFFFFF);
    else
    {
        Errors::die("[EE] Read32 from invalid address $%08X", address);
        return 0;
    }
>>>>>>> 00b5fe01
}

uint64_t EmotionEngine::read64(uint32_t address)
{
    if (address & 0x7)
        Errors::die("[EE] Read64 from invalid address $%08X", address);
<<<<<<< HEAD
    if (address >= 0x70000000 && address < 0x70004000)
        return *reinterpret_cast<uint64_t*>(&scratchpad[address & 0x3FF8]);
    if (address >= 0x30100000 && address <= 0x31FFFFFF)
        address -= 0x10000000;
    return e->read64(address & 0x1FFFFFFF);
=======
    uint8_t* mem = tlb_map[address / 4096];
    if (mem > (uint8_t*)1)
        return *(uint64_t*)&mem[address & 4095];
    else if (mem == (uint8_t*)1)
        return e->read64(address & 0x1FFFFFFF);
    else
    {
        Errors::die("[EE] Read64 from invalid address $%08X", address);
        return 0;
    }
>>>>>>> 00b5fe01
}

uint128_t EmotionEngine::read128(uint32_t address)
{
<<<<<<< HEAD
    if (address >= 0x70000000 && address < 0x70004000)
        return *reinterpret_cast<uint128_t*>(&scratchpad[address & 0x3FF0]);
    if (address >= 0x30100000 && address <= 0x31FFFFFF)
        address -= 0x10000000;
    return e->read128(address & 0x1FFFFFF0);
=======
    uint8_t* mem = tlb_map[address / 4096];
    if (mem > (uint8_t*)1)
        return *(uint128_t*)&mem[address & 4095];
    else if (mem == (uint8_t*)1)
        return e->read128(address & 0x1FFFFFFF);
    else
    {
        Errors::die("[EE] Read128 from invalid address $%08X", address);
        return uint128_t::from_u32(0);
    }
>>>>>>> 00b5fe01
}

/*void EmotionEngine::set_gpr_lo(int index, uint64_t value)
{
    if (index)
        gpr_lo[index] = value;
}*/

void EmotionEngine::set_PC(uint32_t addr)
{
    PC = addr;
}

void EmotionEngine::write8(uint32_t address, uint8_t value)
{
    uint8_t* mem = tlb_map[address / 4096];
    if (mem > (uint8_t*)1)
        mem[address & 4095] = value;
    else if (mem == (uint8_t*)1)
        e->write8(address & 0x1FFFFFFF, value);
    else
        Errors::die("[EE] Write8 to invalid address $%08X", address);
}

void EmotionEngine::write16(uint32_t address, uint16_t value)
{
    if (address & 0x1)
        Errors::die("[EE] Write16 to invalid address $%08X: $%04X", address, value);
<<<<<<< HEAD
    if (address >= 0x70000000 && address < 0x70004000)
    {
        *reinterpret_cast<uint16_t*>(&scratchpad[address & 0x3FFE]) = value;
        return;
    }
    if (address >= 0x30100000 && address <= 0x31FFFFFF)
        address -= 0x10000000;
    e->write16(address & 0x1FFFFFFF, value);
=======
    uint8_t* mem = tlb_map[address / 4096];
    if (mem > (uint8_t*)1)
        *(uint16_t*)&mem[address & 4095] = value;
    else if (mem == (uint8_t*)1)
        e->write16(address & 0x1FFFFFFF, value);
    else
        Errors::die("[EE] Write16 to invalid address $%08X", address);
>>>>>>> 00b5fe01
}

void EmotionEngine::write32(uint32_t address, uint32_t value)
{
    if (address & 0x3)
        Errors::die("[EE] Write32 to invalid address $%08X: $%08X", address, value);
<<<<<<< HEAD
    if (address >= 0x70000000 && address < 0x70004000)
    {
        *reinterpret_cast<uint32_t*>(&scratchpad[address & 0x3FFC]) = value;
        return;
    }
    if (address >= 0x30100000 && address <= 0x31FFFFFF)
        address -= 0x10000000;
    e->write32(address & 0x1FFFFFFF, value);
=======
    uint8_t* mem = tlb_map[address / 4096];
    if (mem > (uint8_t*)1)
        *(uint32_t*)&mem[address & 4095] = value;
    else if (mem == (uint8_t*)1)
        e->write32(address & 0x1FFFFFFF, value);
    else
        Errors::die("[EE] Write32 to invalid address $%08X", address);
>>>>>>> 00b5fe01
}

void EmotionEngine::write64(uint32_t address, uint64_t value)
{
    if (address & 0x7)
        Errors::die("[EE] Write64 to invalid address $%08X: $%08X_%08X", address, value >> 32, value);
<<<<<<< HEAD
    if (address >= 0x70000000 && address < 0x70004000)
    {
        *reinterpret_cast<uint64_t*>(&scratchpad[address & 0x3FF8]) = value;
        return;
    }
    if (address >= 0x30100000 && address <= 0x31FFFFFF)
        address -= 0x10000000;
    e->write64(address & 0x1FFFFFFF, value);
=======
    uint8_t* mem = tlb_map[address / 4096];
    if (mem > (uint8_t*)1)
        *(uint64_t*)&mem[address & 4095] = value;
    else if (mem == (uint8_t*)1)
        e->write64(address & 0x1FFFFFFF, value);
    else
        Errors::die("[EE] Write64 to invalid address $%08X", address);
>>>>>>> 00b5fe01
}

void EmotionEngine::write128(uint32_t address, uint128_t value)
{
<<<<<<< HEAD
    if (address >= 0x70000000 && address < 0x70004000)
    {
        *reinterpret_cast<uint128_t*>(&scratchpad[address & 0x3FF0]) = value;
        return;
    }
    if (address >= 0x30100000 && address <= 0x31FFFFFF)
        address -= 0x10000000;
    e->write128(address & 0x1FFFFFF0, value);
=======
    uint8_t* mem = tlb_map[address / 4096];
    if (mem > (uint8_t*)1)
        *(uint128_t*)&mem[address & 4095] = value;
    else if (mem == (uint8_t*)1)
        e->write128(address & 0x1FFFFFFF, value);
    else
        Errors::die("[EE] Write128 to invalid address $%08X", address);
>>>>>>> 00b5fe01
}

void EmotionEngine::jp(uint32_t new_addr)
{
    branch_on = true;
    new_PC = new_addr;
    delay_slot = 1;

#ifdef SKIPMPEG_ON
    //skipmpeg - many thanks to PCSX2 for the code :)
    //We want to search for this pattern:
    //lw reg, 0x40(a0); jr ra; lw v0, 0(reg)
    //The idea is that if the function returns 1, the movie is over.
    if (read32(new_PC + 4) == 0x03E00008)
    {
        uint32_t code = read32(new_PC);
        uint32_t p1 = 0x8c800040;
        uint32_t p2 = 0x8c020000 | (code & 0x1f0000) << 5;
        if ((code & 0xffe0ffff)   != p1) return;
        if (read32(new_PC + 8) != p2) return;

        branch_on = false;
        delay_slot = 0;
        set_gpr<uint64_t>(2, 1); //v0 = 1
    }
#endif
}

void EmotionEngine::branch(bool condition, int offset)
{
    if (condition)
    {
        branch_on = true;
        new_PC = PC + offset + 4;
        delay_slot = 1;
    }
}

void EmotionEngine::branch_likely(bool condition, int offset)
{
    if (condition)
    {
        branch_on = true;
        new_PC = PC + offset + 4;
        delay_slot = 1;
    }
    else
        PC += 4;
}

void EmotionEngine::mfc(int cop_id, int reg, int cop_reg)
{
    int64_t bark = 0;
    switch (cop_id)
    {
        case 0:
            bark = cp0->mfc(cop_reg);
            break;
        case 1:
            bark = fpu->get_gpr(cop_reg);
            break;
        default:
            Errors::die("Unrecognized cop id %d in mfc\n", cop_id);
    }

    set_gpr<int64_t>(reg, (int32_t)bark);
}

void EmotionEngine::mtc(int cop_id, int reg, int cop_reg)
{
    switch (cop_id)
    {
        case 0:
            cp0->mtc(cop_reg, get_gpr<uint32_t>(reg));
            tlb_map = cp0->get_vtlb_map();
            break;
        case 1:
            fpu->mtc(cop_reg, get_gpr<uint32_t>(reg));
            break;
        default:
            Errors::die("Unrecognized cop id %d in mtc\n", cop_id);
    }
}

void EmotionEngine::cfc(int cop_id, int reg, int cop_reg, uint32_t instruction)
{
    int32_t bark = 0;
    switch (cop_id)
    {
        case 1:
            bark = (int32_t)fpu->cfc(cop_reg);
            break;
        case 2:
            int interlock = instruction & 0x1;
            if (interlock)
            {
                if (vu0_wait())
                {
                    set_PC(get_PC() - 4);
                    return;
                }
                clear_interlock();
            }
            if (cop_reg == 29)
            {
                bark = vu0->is_running();
                bark |= vu1->is_running() << 8;
                bark |= vu0->stopped_by_tbit() << 2;
                bark |= vu1->stopped_by_tbit() << 10;
            }
            else
                bark = (int32_t)vu0->cfc(cop_reg);
            break;
    }
    set_gpr<int64_t>(reg, bark);
}

void EmotionEngine::ctc(int cop_id, int reg, int cop_reg, uint32_t instruction)
{
    uint32_t bark = get_gpr<uint32_t>(reg);
    switch (cop_id)
    {
        case 1:
            fpu->ctc(cop_reg, bark);
            break;
        case 2:
            int interlock = instruction & 0x1;
            if (interlock)
            {
                if (check_interlock())
                {
                    set_PC(get_PC() - 4);
                    return;
                }
                clear_interlock();
            }
            if (cop_reg == 31)
                vu1->start_program(bark);
            else
                vu0->ctc(cop_reg, bark);
            break;
    }
}

void EmotionEngine::invalidate_icache_indexed(uint32_t addr)
{
    int index = (addr >> 6) & 0x7F;
    icache[index].tag[addr & 0x1] |= 1 << 31;
}

void EmotionEngine::mfhi(int index)
{
    set_gpr<uint64_t>(index, HI);
}

void EmotionEngine::mthi(int index)
{
    HI = get_gpr<uint64_t>(index);
}

void EmotionEngine::mflo(int index)
{
    set_gpr<uint64_t>(index, LO);
}

void EmotionEngine::mtlo(int index)
{
    LO = get_gpr<uint64_t>(index);
}

void EmotionEngine::mfhi1(int index)
{
    set_gpr<uint64_t>(index, HI1);
}

void EmotionEngine::mthi1(int index)
{
    HI1 = get_gpr<uint64_t>(index);
}

void EmotionEngine::mflo1(int index)
{
    set_gpr<uint64_t>(index, LO1);
}

void EmotionEngine::mtlo1(int index)
{
    LO1 = get_gpr<uint64_t>(index);
}

void EmotionEngine::mfsa(int index)
{
    set_gpr<uint64_t>(index, SA);
}

void EmotionEngine::mtsa(int index)
{
    SA = get_gpr<uint64_t>(index) & 0xF;
}

void EmotionEngine::pmfhi(int index)
{
    set_gpr<uint64_t>(index, HI);
    set_gpr<uint64_t>(index, HI1, 1);
}

void EmotionEngine::pmflo(int index)
{
    set_gpr<uint64_t>(index, LO);
    set_gpr<uint64_t>(index, LO1, 1);
}

void EmotionEngine::pmthi(int index)
{
    HI = get_gpr<uint64_t>(index);
    HI1 = get_gpr<uint64_t>(index, 1);
}

void EmotionEngine::pmtlo(int index)
{
    LO = get_gpr<uint64_t>(index);
    LO1 = get_gpr<uint64_t>(index, 1);
}

void EmotionEngine::set_SA(uint64_t value)
{
    SA = value;
}

void EmotionEngine::lwc1(uint32_t addr, int index)
{
    fpu->mtc(index, read32(addr));
}

void EmotionEngine::lqc2(uint32_t addr, int index)
{
    cop2_updatevu0();
    //printf("LQC2 $%08X: ", addr);
    for (int i = 0; i < 4; i++)
    {
        uint32_t bark = read32(addr + (i << 2));
        //printf("$%08X ", bark);
        vu0->set_gpr_u(index, i, bark);
    }
    //printf("\n");
}

void EmotionEngine::swc1(uint32_t addr, int index)
{
    write32(addr, fpu->get_gpr(index));
}

void EmotionEngine::sqc2(uint32_t addr, int index)
{
    cop2_updatevu0();
    //printf("SQC2 $%08X: ", addr);
    for (int i = 0; i < 4; i++)
    {
        uint32_t bark = vu0->get_gpr_u(index, i);
        //printf("$%08X ", bark);
        write32(addr + (i << 2), bark);
    }
    //printf("\n");
}

void EmotionEngine::set_LO_HI(uint64_t a, uint64_t b, bool hi)
{
    a = (int64_t)a;
    b = (int64_t)b;
    if (hi)
    {
        LO1 = a;
        HI1 = b;
    }
    else
    {
        LO = a;
        HI = b;
    }
}

/**
 * EE exception handling logic:
 * EXL (bit 1) in STATUS is set
 * Exception code (bits 2-6) are set according to exception type
 * If the EE is in a branch delay slot, set BD (bit 31) in CAUSE
 * EPC is set to the current value of PC
 */
void EmotionEngine::handle_exception(uint32_t new_addr, uint8_t code)
{
    cp0->status.exception = true;
    cp0->cause.code = code;

    if (branch_on)
    {
        cp0->cause.bd = true;
        cp0->mtc(14, PC - 4);
    }
    else
    {
        cp0->cause.bd = false;
        cp0->mtc(14, PC);
    }

    if (cp0->status.bev)
    {
        new_addr |= 0xBFC00000;
        new_addr += 0x200;
    }

    branch_on = false;
    delay_slot = 0;
    PC = new_addr;
    unhalt();
    tlb_map = cp0->get_vtlb_map();
}

void EmotionEngine::syscall_exception()
{
<<<<<<< HEAD
    uint8_t op = get_gpr<uint8_t>(3);
    if (op != 0x7A)
        printf("[EE] SYSCALL: %s (id: $%02X) called at $%08X\n", SYSCALL(op), op, PC);
=======
    int op = get_gpr<int>(3);
    //if (op != 0x7A)
        //printf("[EE] SYSCALL: %s (id: $%02X) called at $%08X\n", SYSCALL(op), op, PC);
>>>>>>> 00b5fe01

    if (op == 0x7C)
    {
        deci2call(get_gpr<uint32_t>(4), get_gpr<uint32_t>(5));
        return;
    }
    if (op == 0x04)
    {
        //On a real PS2, Exit returns to OSDSYS.
        Errors::die("[EE] Exit syscall called!\n");
    }
    handle_exception(0x8000017C, 0x08);
}

void EmotionEngine::break_exception()
{
    Errors::die("[EE] BREAK opcode called (PC: $%08X)", PC);
}

void EmotionEngine::trap_exception()
{
    Errors::die("[EE] TRAP opcode called (PC: $%08X)", PC);
}

void EmotionEngine::deci2call(uint32_t func, uint32_t param)
{
    switch (func)
    {
        case 0x01:
        {
            printf("Deci2Open\n");
            int id = deci2size;
            deci2size++;
            deci2handlers[id].active = true;
            deci2handlers[id].device = read32(param);
            deci2handlers[id].addr = read32(param + 4);
            set_gpr<uint64_t>(2, id);
        }
            break;
        case 0x03:
        {
            printf("Deci2Send\n");
            int id = read32(param);
            if (deci2handlers[id].active)
            {
                uint32_t addr = read32(deci2handlers[id].addr + 0x10);
                printf("Str addr: $%08X\n", addr);
                int len = read32(addr) - 0x0C;
                uint32_t str = addr + 0x0C;
                printf("Len: %d\n", len);
                e->ee_deci2send(str, len);
            }
            set_gpr<uint64_t>(2, 1);
        }
            break;
        case 0x04:
        {
            printf("Deci2Poll\n");
            int id = read32(param);
            if (deci2handlers[id].active)
                write32(deci2handlers[id].addr + 0x0C, 0);
            set_gpr<uint64_t>(2, 1);
        }
            break;
        case 0x10:
            printf("kputs\n");
            e->ee_kputs(param);
            break;
    }
}

void EmotionEngine::int0()
{
    if (cp0->status.int0_mask)
    {
        printf("[EE] INT0!\n");
        handle_exception(0x80000200, 0);
    }
}

void EmotionEngine::int1()
{
    if (cp0->status.int1_mask)
    {
        printf("[EE] INT1!\n");
        //can_disassemble = true;
        handle_exception(0x80000200, 0);
    }
}

void EmotionEngine::set_int0_signal(bool value)
{
    cp0->cause.int0_pending = value;
    if (value)
    {
        printf("[EE] Set INT0\n");
        if (cp0->int_enabled())
            int0();
    }
}

void EmotionEngine::set_int1_signal(bool value)
{
    cp0->cause.int1_pending = value;
    if (value)
        printf("[EE] Set INT1\n");
}

void EmotionEngine::tlbwi()
{
    int index = cp0->gpr[0];
    cp0->set_tlb(index);
}

void EmotionEngine::tlbp()
{
    //Search for a TLB entry whose "EntryHi" matches the EntryHi register in COP0.
    //Place the index of the entry in Index, or place 1 << 31 in Index if no entry is found.
    uint32_t entry_hi = cp0->gpr[10];

    for (int i = 0; i < 48; i++)
    {
        TLB_Entry* entry = &cp0->tlb[i];
        uint32_t vpn2 = entry_hi >> 13;
        if (entry->vpn2 == (vpn2 & ~entry->page_mask))
        {
            uint32_t asid = entry_hi & 0xFF;
            if (entry->global || entry->asid == asid)
            {
                cp0->gpr[0] = i;
                return;
            }
        }
    }

    cp0->gpr[0] = 1 << 31;
}

void EmotionEngine::eret()
{
    //printf("[EE] Return from exception\n");
    if (cp0->status.error)
    {
        PC = cp0->ErrorEPC;
        cp0->status.error = false;
    }
    else
    {
        PC = cp0->EPC;
        cp0->status.exception = false;
    }
    //This hack is used for ISOs.
    if (PC == 0x82000)
    {
        e->fast_boot();
        //can_disassemble = true;
    }

    //BIFC0 speedhack
    if (PC >= 0x81FC0 && PC < 0x81FE0)
    {
        printf("[EE] Entering BIFCO loop\n");
        halt();
    }
    //And this is for ELFs.
    if (PC >= 0x00100000 && PC < 0x00100010)
        e->skip_BIOS();
    PC -= 4;
    tlb_map = cp0->get_vtlb_map();
}

void EmotionEngine::ei()
{
    if (cp0->status.edi || cp0->status.mode == 0 || cp0->status.exception || cp0->status.error)
        cp0->status.master_int_enable = true;
}

void EmotionEngine::di()
{
    if (cp0->status.edi || cp0->status.mode == 0 || cp0->status.exception || cp0->status.error)
        cp0->status.master_int_enable = false;
}

void EmotionEngine::cp0_bc0(int32_t offset, bool test_true, bool likely)
{
    bool passed = false;
    if (test_true)
        passed = cp0->get_condition();
    else
        passed = !cp0->get_condition();

    if (likely)
        branch_likely(passed, offset);
    else
        branch(passed, offset);
}

void EmotionEngine::mtps(int reg)
{
    cp0->PCCR = get_gpr<uint32_t>(reg);
}

void EmotionEngine::mtpc(int pc_reg, int reg)
{
    if (pc_reg)
        cp0->PCR1 = get_gpr<uint32_t>(reg);
    else
        cp0->PCR0 = get_gpr<uint32_t>(reg);
}

void EmotionEngine::mfps(int reg)
{
    set_gpr<int64_t>(reg, (int32_t)cp0->PCCR);
}

void EmotionEngine::mfpc(int pc_reg, int reg)
{
    int32_t pcr = 0;
    if (pc_reg)
        pcr = (int32_t)cp0->PCR1;
    else
        pcr = (int32_t)cp0->PCR0;
    printf("[EE] MFPC %d: $%08X\n", pc_reg, pcr);
    set_gpr<int64_t>(reg, pcr);
}

void EmotionEngine::fpu_cop_s(uint32_t instruction)
{
    EmotionInterpreter::cop_s(*fpu, instruction);
}

void EmotionEngine::fpu_bc1(int32_t offset, bool test_true, bool likely)
{
    bool passed = false;
    if (test_true)
        passed = fpu->get_condition();
    else
        passed = !fpu->get_condition();

    if (likely)
        branch_likely(passed, offset);
    else
        branch(passed, offset);
}

void EmotionEngine::cop2_bc2(int32_t offset, bool test_true, bool likely)
{
    bool passed = false;
    if (test_true)
        passed = vu1->is_running();
    else
        passed = !vu1->is_running();

    if (likely)
        branch_likely(passed, offset);
    else
        branch(passed, offset);
}

void EmotionEngine::fpu_cvt_s_w(int dest, int source)
{
    fpu->cvt_s_w(dest, source);
}

void EmotionEngine::qmfc2(int dest, int cop_reg)
{
    for (int i = 0; i < 4; i++)
    {
        set_gpr<uint32_t>(dest, vu0->get_gpr_u(cop_reg, i), i);
    }
}

void EmotionEngine::qmtc2(int source, int cop_reg)
{
    for (int i = 0; i < 4; i++)
    {
        uint32_t bark = get_gpr<uint32_t>(source, i);
        vu0->set_gpr_u(cop_reg, i, bark);
    }
}

void EmotionEngine::cop2_updatevu0()
{
    if (!vu0->is_running())
    {
        uint64_t cpu_cycles = get_cycle_count();
        uint64_t cop2_cycles = get_cop2_last_cycle();
        uint32_t last_instr = read32(get_PC() - 4);
        uint32_t upper_instr = (last_instr >> 26);
        uint32_t cop2_instr = (last_instr >> 21) & 0x1F;

        //Always stall 1 VU cycle if the last op was LQC2, CTC2 or QMTC2
        if (upper_instr == 0x36 || (upper_instr == 0x12 && (cop2_instr == 0x5 || cop2_instr == 0x6)))
        {
            vu0->cop2_updatepipes(1);
        }

        vu0->cop2_updatepipes(((cpu_cycles - cop2_cycles) >> 1) + 1);
        set_cop2_last_cycle(cpu_cycles);
    }
    else if (!vu0->is_interlocked())
    {
        uint64_t current_count = ((cycle_count - cycles_to_run) - cop2_last_cycle) + 1;
        vu0->run((current_count >> 1));
        cop2_last_cycle = (cycle_count - cycles_to_run);
    }
}

void EmotionEngine::cop2_special(EmotionEngine &cpu, uint32_t instruction)
{
    EmotionInterpreter::cop2_special(cpu, *vu0, instruction);
}<|MERGE_RESOLUTION|>--- conflicted
+++ resolved
@@ -367,13 +367,6 @@
 {
     if (address & 0x1)
         Errors::die("[EE] Read16 from invalid address $%08X", address);
-<<<<<<< HEAD
-    if (address >= 0x70000000 && address < 0x70004000)
-        return *reinterpret_cast<uint16_t*>(&scratchpad[address & 0x3FFE]);
-    if (address >= 0x30100000 && address <= 0x31FFFFFF)
-        address -= 0x10000000;
-    return e->read16(address & 0x1FFFFFFF);
-=======
     uint8_t* mem = tlb_map[address / 4096];
     if (mem > (uint8_t*)1)
         return *(uint16_t*)&mem[address & 4095];
@@ -384,20 +377,12 @@
         Errors::die("[EE] Read16 from invalid address $%08X", address);
         return 0;
     }
->>>>>>> 00b5fe01
 }
 
 uint32_t EmotionEngine::read32(uint32_t address)
 {
     if (address & 0x3)
         Errors::die("[EE] Read32 from invalid address $%08X", address);
-<<<<<<< HEAD
-    if (address >= 0x70000000 && address < 0x70004000)
-        return *reinterpret_cast<uint32_t*>(&scratchpad[address & 0x3FFC]);
-    if (address >= 0x30100000 && address <= 0x31FFFFFF)
-        address -= 0x10000000;
-    return e->read32(address & 0x1FFFFFFF);
-=======
     uint8_t* mem = tlb_map[address / 4096];
     if (mem > (uint8_t*)1)
         return *(uint32_t*)&mem[address & 4095];
@@ -408,20 +393,12 @@
         Errors::die("[EE] Read32 from invalid address $%08X", address);
         return 0;
     }
->>>>>>> 00b5fe01
 }
 
 uint64_t EmotionEngine::read64(uint32_t address)
 {
     if (address & 0x7)
         Errors::die("[EE] Read64 from invalid address $%08X", address);
-<<<<<<< HEAD
-    if (address >= 0x70000000 && address < 0x70004000)
-        return *reinterpret_cast<uint64_t*>(&scratchpad[address & 0x3FF8]);
-    if (address >= 0x30100000 && address <= 0x31FFFFFF)
-        address -= 0x10000000;
-    return e->read64(address & 0x1FFFFFFF);
-=======
     uint8_t* mem = tlb_map[address / 4096];
     if (mem > (uint8_t*)1)
         return *(uint64_t*)&mem[address & 4095];
@@ -432,18 +409,10 @@
         Errors::die("[EE] Read64 from invalid address $%08X", address);
         return 0;
     }
->>>>>>> 00b5fe01
 }
 
 uint128_t EmotionEngine::read128(uint32_t address)
 {
-<<<<<<< HEAD
-    if (address >= 0x70000000 && address < 0x70004000)
-        return *reinterpret_cast<uint128_t*>(&scratchpad[address & 0x3FF0]);
-    if (address >= 0x30100000 && address <= 0x31FFFFFF)
-        address -= 0x10000000;
-    return e->read128(address & 0x1FFFFFF0);
-=======
     uint8_t* mem = tlb_map[address / 4096];
     if (mem > (uint8_t*)1)
         return *(uint128_t*)&mem[address & 4095];
@@ -454,7 +423,6 @@
         Errors::die("[EE] Read128 from invalid address $%08X", address);
         return uint128_t::from_u32(0);
     }
->>>>>>> 00b5fe01
 }
 
 /*void EmotionEngine::set_gpr_lo(int index, uint64_t value)
@@ -483,16 +451,6 @@
 {
     if (address & 0x1)
         Errors::die("[EE] Write16 to invalid address $%08X: $%04X", address, value);
-<<<<<<< HEAD
-    if (address >= 0x70000000 && address < 0x70004000)
-    {
-        *reinterpret_cast<uint16_t*>(&scratchpad[address & 0x3FFE]) = value;
-        return;
-    }
-    if (address >= 0x30100000 && address <= 0x31FFFFFF)
-        address -= 0x10000000;
-    e->write16(address & 0x1FFFFFFF, value);
-=======
     uint8_t* mem = tlb_map[address / 4096];
     if (mem > (uint8_t*)1)
         *(uint16_t*)&mem[address & 4095] = value;
@@ -500,23 +458,12 @@
         e->write16(address & 0x1FFFFFFF, value);
     else
         Errors::die("[EE] Write16 to invalid address $%08X", address);
->>>>>>> 00b5fe01
 }
 
 void EmotionEngine::write32(uint32_t address, uint32_t value)
 {
     if (address & 0x3)
         Errors::die("[EE] Write32 to invalid address $%08X: $%08X", address, value);
-<<<<<<< HEAD
-    if (address >= 0x70000000 && address < 0x70004000)
-    {
-        *reinterpret_cast<uint32_t*>(&scratchpad[address & 0x3FFC]) = value;
-        return;
-    }
-    if (address >= 0x30100000 && address <= 0x31FFFFFF)
-        address -= 0x10000000;
-    e->write32(address & 0x1FFFFFFF, value);
-=======
     uint8_t* mem = tlb_map[address / 4096];
     if (mem > (uint8_t*)1)
         *(uint32_t*)&mem[address & 4095] = value;
@@ -524,23 +471,12 @@
         e->write32(address & 0x1FFFFFFF, value);
     else
         Errors::die("[EE] Write32 to invalid address $%08X", address);
->>>>>>> 00b5fe01
 }
 
 void EmotionEngine::write64(uint32_t address, uint64_t value)
 {
     if (address & 0x7)
         Errors::die("[EE] Write64 to invalid address $%08X: $%08X_%08X", address, value >> 32, value);
-<<<<<<< HEAD
-    if (address >= 0x70000000 && address < 0x70004000)
-    {
-        *reinterpret_cast<uint64_t*>(&scratchpad[address & 0x3FF8]) = value;
-        return;
-    }
-    if (address >= 0x30100000 && address <= 0x31FFFFFF)
-        address -= 0x10000000;
-    e->write64(address & 0x1FFFFFFF, value);
-=======
     uint8_t* mem = tlb_map[address / 4096];
     if (mem > (uint8_t*)1)
         *(uint64_t*)&mem[address & 4095] = value;
@@ -548,21 +484,10 @@
         e->write64(address & 0x1FFFFFFF, value);
     else
         Errors::die("[EE] Write64 to invalid address $%08X", address);
->>>>>>> 00b5fe01
 }
 
 void EmotionEngine::write128(uint32_t address, uint128_t value)
 {
-<<<<<<< HEAD
-    if (address >= 0x70000000 && address < 0x70004000)
-    {
-        *reinterpret_cast<uint128_t*>(&scratchpad[address & 0x3FF0]) = value;
-        return;
-    }
-    if (address >= 0x30100000 && address <= 0x31FFFFFF)
-        address -= 0x10000000;
-    e->write128(address & 0x1FFFFFF0, value);
-=======
     uint8_t* mem = tlb_map[address / 4096];
     if (mem > (uint8_t*)1)
         *(uint128_t*)&mem[address & 4095] = value;
@@ -570,7 +495,6 @@
         e->write128(address & 0x1FFFFFFF, value);
     else
         Errors::die("[EE] Write128 to invalid address $%08X", address);
->>>>>>> 00b5fe01
 }
 
 void EmotionEngine::jp(uint32_t new_addr)
@@ -890,15 +814,9 @@
 
 void EmotionEngine::syscall_exception()
 {
-<<<<<<< HEAD
-    uint8_t op = get_gpr<uint8_t>(3);
+    int op = get_gpr<int>(3);
     if (op != 0x7A)
         printf("[EE] SYSCALL: %s (id: $%02X) called at $%08X\n", SYSCALL(op), op, PC);
-=======
-    int op = get_gpr<int>(3);
-    //if (op != 0x7A)
-        //printf("[EE] SYSCALL: %s (id: $%02X) called at $%08X\n", SYSCALL(op), op, PC);
->>>>>>> 00b5fe01
 
     if (op == 0x7C)
     {
