--- conflicted
+++ resolved
@@ -13,17 +13,10 @@
 
 //#define printf(fmt, ...)(0)
 
-<<<<<<< HEAD
-EmotionEngine::EmotionEngine(Cop0* cp0, Cop1* fpu, Emulator* e, uint8_t* sp, VectorUnit* vu0, VectorUnit* vu1, EEBreakpointList* ee_breakpoints) :
-    cp0(cp0), fpu(fpu), e(e), scratchpad(sp), vu0(vu0), vu1(vu1), ee_breakpoints(ee_breakpoints)
-{
-
-=======
-EmotionEngine::EmotionEngine(Cop0* cp0, Cop1* fpu, Emulator* e, VectorUnit* vu0, VectorUnit* vu1) :
-    cp0(cp0), fpu(fpu), e(e), vu0(vu0), vu1(vu1)
-{
-    tlb_map = nullptr;
->>>>>>> 0d2e3f3b
+EmotionEngine::EmotionEngine(Cop0* cp0, Cop1* fpu, Emulator* e, VectorUnit* vu0, VectorUnit* vu1, EEBreakpointList* ee_breakpoints) :
+    cp0(cp0), fpu(fpu), e(e), vu0(vu0), vu1(vu1), ee_breakpoints(ee_breakpoints)
+{
+
 }
 
 const char* EmotionEngine::REG(int id)
@@ -128,10 +121,7 @@
     delay_slot = 0;
 
     //Reset the cache
-<<<<<<< HEAD
-    memset(icache, 0, sizeof(icache));
     ee_breakpoints->set_ee(this);
-=======
     for (int i = 0; i < 128; i++)
     {
         icache[i].tag[0] = 1 << 31;
@@ -139,7 +129,6 @@
         icache[i].lfu[0] = false;
         icache[i].lfu[1] = false;
     }
->>>>>>> 0d2e3f3b
 
     //Clear out $zero
     for (int i = 0; i < 16; i++)
