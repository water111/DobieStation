--- conflicted
+++ resolved
@@ -16,19 +16,11 @@
 #define EELOAD_SIZE 0x20000
 
 Emulator::Emulator() :
-<<<<<<< HEAD
-    cdvd(this), cp0(&dmac), cpu(&cp0, &fpu, this, (uint8_t*)&scratchpad, &vu0, &vu1, &ee_breakpoints),
-    dmac(&cpu, this, &gif, &ipu, &sif, &vif0, &vif1), gif(&gs), gs(&intc),
-    iop(this, &iop_breakpoints), iop_dma(this, &cdvd, &sif, &sio2, &spu, &spu2), iop_timers(this), intc(&cpu), ipu(&intc),
-    timers(&intc), sio2(this, &pad, &memcard), spu(1, this), spu2(2, this), vif0(nullptr, &vu0, &intc, 0),
-    vif1(&gif, &vu1, &intc, 1), vu0(0, this), vu1(1, this)
-=======
     cdvd(this, &iop_dma), cp0(&dmac), cpu(&cp0, &fpu, this, (uint8_t*)&scratchpad, &vu0, &vu1),
     dmac(&cpu, this, &gif, &ipu, &sif, &vif0, &vif1, &vu0, &vu1), gif(&gs), gs(&intc),
     iop(this), iop_dma(this, &cdvd, &sif, &sio2, &spu, &spu2), iop_timers(this), intc(this, &cpu), ipu(&intc),
     timers(&intc), sio2(this, &pad, &memcard), spu(1, this, &iop_dma), spu2(2, this, &iop_dma),
     vif0(&gif, &vu0, &intc, 0), vif1(&gif, &vu1, &intc, 1), vu0(0, this, &intc, &cpu), vu1(1, this, &intc, &cpu), sif(&iop_dma)
->>>>>>> da2914f8
 {
     BIOS = nullptr;
     RDRAM = nullptr;
@@ -1712,7 +1704,6 @@
 {
     return gs;
 }
-
 EEBreakpointList* Emulator::get_ee_breakpoint_list()
 {
     return &ee_breakpoints;
@@ -1750,4 +1741,5 @@
     event.time_to_run = (scheduler.get_iop_cycles() + delta_time_to_run) << 3;
 
     scheduler.add_event(event);
-}+}
+
