#include <algorithm>
#include <cstdio>
#include <cstdlib>
#include <cstring>
#include <cmath>
#include <fstream>

#include "gsthread.hpp"
#include "gsmem.hpp"
#include "errors.hpp"

using namespace std;

//Swizzling tables - we declare these outside the class to prevent a stack overflow
//Globals are allocated in a different memory segment of the executable
static uint32_t page_PSMCT32[32][32][64];
static uint32_t page_PSMCT32Z[32][32][64];
static uint32_t page_PSMCT16[32][64][64];
static uint32_t page_PSMCT16S[32][64][64];
static uint32_t page_PSMCT16Z[32][64][64];
static uint32_t page_PSMCT16SZ[32][64][64];
static uint32_t page_PSMCT8[32][64][128];
static uint32_t page_PSMCT4[32][128][128];

#define printf(fmt, ...)(0)

/**
  * ~ GS notes ~
  * PRIM.prim_type:
  * 0 - Point
  * 1 - Line
  * 2 - Line strip
  * 3 - Triangle
  * 4 - Triangle strip
  * 5 - Triangle fan
  * 6 - Sprite
  * 7 - Prohibited
  *
  * Color formats:
  * PSMCT32 - RGBA32
  * PSMCT24 - RGB24 (upper 8 bits unused)
  * PSMCT16 - RGBA16 * 2 pixels
  **/

template <typename T>
T interpolate(int32_t x, T u1, int32_t x1, T u2, int32_t x2)
{
    int64_t bark = (int64_t)u1 * (x2 - x);
    bark += (int64_t)u2 * (x - x1);
    if (!(x2 - x1))
        return u1;
    return bark / (x2 - x1);
}

template <typename T>
T stepsize(T u1, int32_t x1, T u2, int32_t x2, int64_t mult)
{
    if (!(x2 - x1))
        return ((u2 - u1) * mult);
    return ((u2 - u1) * mult)/(x2 - x1);
}

float interpolate_f(int32_t x, float u1, int32_t x1, float u2, int32_t x2)
{
    float bark = u1 * (x2 - x);
    bark += u2 * (x - x1);
    if (!(x2 - x1))
        return u1;
    return bark / (x2 - x1);
}

const unsigned int GraphicsSynthesizerThread::max_vertices[8] = {1, 2, 2, 3, 3, 3, 2, 0};

GraphicsSynthesizerThread::GraphicsSynthesizerThread()
    : frame_complete(false), local_mem(nullptr)
{
    //Initialize swizzling tables
    for (int block = 0; block < 32; block++)
    {
        for (int y = 0; y < 32; y++)
        {
            for (int x = 0; x < 64; x++)
            {
                uint32_t column = columnTable32[y & 0x7][x & 0x7];
                page_PSMCT32[block][y][x] = (blockid_PSMCT32(block, 0, x, y) << 6) + column;
                page_PSMCT32Z[block][y][x] = (blockid_PSMCT32Z(block, 0, x, y) << 6) + column;
            }
        }

        for (int y = 0; y < 64; y++)
        {
            for (int x = 0; x < 64; x++)
            {
                uint32_t column = columnTable16[y & 0x7][x & 0xF];
                page_PSMCT16[block][y][x] = (blockid_PSMCT16(block, 0, x, y) << 7) + column;
                page_PSMCT16S[block][y][x] = (blockid_PSMCT16S(block, 0, x, y) << 7) + column;
                page_PSMCT16Z[block][y][x] = (blockid_PSMCT16Z(block, 0, x, y) << 7) + column;
                page_PSMCT16SZ[block][y][x] = (blockid_PSMCT16SZ(block, 0, x, y) << 7) + column;
            }
        }

        for (int y = 0; y < 64; y++)
        {
            for (int x = 0; x < 128; x++)
                page_PSMCT8[block][y][x] = (blockid_PSMCT8(block, 0, x, y) << 8) + columnTable8[y & 0xF][x & 0xF];
        }

        for (int y = 0; y < 128; y++)
        {
            for (int x = 0; x < 128; x++)
                page_PSMCT4[block][y][x] = (blockid_PSMCT4(block, 0, x, y) << 9) + columnTable4[y & 15][x & 31];
        }
    }

    //Initialize lookup table used for LOD calculation
    for (int i = 0; i < 32768; i++)
    {
        uint32_t value = i * 0x10000;
        int exp = (value >> 23) & 0xFF;
        float calculation;
        if (exp == 0)
        {
            //arbitrary "large" value
            calculation = 1000.0;
            continue;
        }
        else if (exp == 0xFF)
        {
            //arbitrary large negative value - do this to prevent NaNs
            calculation = -1000.0;
        }
        else
            calculation = log2(1.0f / *(float*)&value);

        //L has four possible values, so we need four different shifts
        log2_lookup[i][0] = calculation;
        log2_lookup[i][1] = ldexp(calculation, 1);
        log2_lookup[i][2] = ldexp(calculation, 2);
        log2_lookup[i][3] = ldexp(calculation, 3);
    }

    thread = std::thread(&GraphicsSynthesizerThread::event_loop, this);
}

GraphicsSynthesizerThread::~GraphicsSynthesizerThread()
{
    delete[] local_mem;
    delete message_queue;
    delete return_queue;
}

void GraphicsSynthesizerThread::wait_for_return(GSReturn type, GSReturnMessage &data)
{
    printf("[GS] Waiting for return\n");

    while (true)
    {
        if (return_queue->pop(data))
        {
          fprintf(stderr, "RETURN GS\n");
            if (data.type == death_error_t)
            {
                auto p = data.payload.death_error_payload;
                auto data = std::string(p.error_str);
                delete[] p.error_str;
                Errors::die(data.c_str());
                //There's probably a better way of doing this
                //but I don't know how to make RAII work across threads properly
            }

            if (data.type == type)
                return;
            else
            {
                if (return_queue->was_empty())
                {
                    //Last message in the queue, so we don't want this one so we need to sleep
                    return_queue->push(data); //Put it back on the queue, something else probably wants it
                    printf("[GS] Waiting for return message, pushed last message on to queue type %d expecting %d\n", data.type, type);
                    std::unique_lock<std::mutex> lk(data_mutex);
                    notifier.wait(lk, [this] {return recieve_data; });
                    recieve_data = false;
                }
                else
                    return_queue->push(data); //Put it back on the queue, something else probably wants it
            }
              //Errors::die("[GS] return message expected %d but was %d!\n", type, data.type);
        }
        else
        {
<<<<<<< HEAD
            printf("[GS] Waiting for return message\n");
            send_current_batch_to_gs(); // if it's in the current batch, send it!
=======
            printf("[GS] No Messages, waiting for return message\n");
>>>>>>> 00b5fe01
            std::unique_lock<std::mutex> lk(data_mutex);
            notifier.wait(lk, [this] {return recieve_data;});
            recieve_data = false;
        }
    }
}

// send current batch to the gs, regardless of how full it is.
void GraphicsSynthesizerThread::send_current_batch_to_gs()
{
    if(emulator_current_batch->idx)
    {
        emulator_current_batch->size = emulator_current_batch->idx;
        emulator_current_batch->idx = 0;

        message_queue->push(emulator_current_batch);
        emulator_current_batch = nullptr;

        // notify GS
        std::unique_lock<std::mutex> lk(data_mutex);
        notifier.notify_one();
        send_data = true;

        // allocate a new one
        emulator_current_batch = gs_batch_stack.alloc();

        if(emulator_current_batch->idx || emulator_current_batch->size)
        {
            Errors::die("send_current_batch_to_gs - allocated a batch with size/idx (%ld/%ld)?", emulator_current_batch->idx, emulator_current_batch->size);
        }
    }
    else
    {
        // notify GS
        std::unique_lock<std::mutex> lk(data_mutex);
        notifier.notify_one();
        send_data = true;
    }
}

void GraphicsSynthesizerThread::send_message(GSMessage message)
{
    printf("[GS] Notifying gs thread of new data\n");
<<<<<<< HEAD
    //fprintf(stdout, "send_message: ");
//    message_queue->push(message);
//    std::unique_lock<std::mutex> lk(data_mutex);
//    notifier.notify_one();
//    send_data = true;

    // first try to push onto current batch
    if(emulator_current_batch && emulator_current_batch->room_to_push())
    {
        emulator_current_batch->push_back(message);
        //fprintf(stdout, "in current batch\n");
        return;
    }

    //fprintf(stdout, "creating new batch...\n");
    // if it's full or doesn't exist yet:
    send_current_batch_to_gs();

    //fprintf(stdout, "sending to new batch\n");
    if(emulator_current_batch && emulator_current_batch->room_to_push())
    {
        emulator_current_batch->push_back(message);
    }
    else
    {
        Errors::die("send_message - failed to allocate a new batch after filling one");
    }
=======
    message_queue->push(message);
    send_data = true;
}

void GraphicsSynthesizerThread::wake_thread()
{
    printf("[GS] Waking GS Thread\n");
    std::unique_lock<std::mutex> lk(data_mutex);
    notifier.notify_one();
>>>>>>> 00b5fe01
}

void GraphicsSynthesizerThread::reset_fifos()
{
    if (!message_queue)
        message_queue = new gs_fifo();
    if (!return_queue)
        return_queue = new gs_return_fifo();

    GSReturnMessage data;
    while (return_queue->pop(data));

    GSMessageBatch* data2;
    while (message_queue->pop(data2));

    gs_current_batch = nullptr;
    emulator_current_batch = nullptr;
    gs_batch_stack.reset_allocations();
    emulator_current_batch = gs_batch_stack.alloc();
}

void GraphicsSynthesizerThread::exit()
{
    if (thread.joinable())
    {
        GSMessagePayload payload;
        payload.no_payload = {0};
        
        send_message({ GSCommand::die_t, payload });
        
        thread.join();
    }
}

// pop a single GS message, from the GS thread.
void GraphicsSynthesizerThread::gs_pop_message(GSMessage &mess)
{
    for(;;) // loop until we've actually popped something.
    {
        // first, try to get a message from the current batch
        if(gs_current_batch && gs_current_batch->something_to_pop())
        {
            gs_current_batch->pop_back(mess);
            return;
        }

        // current batch must be empty.  first return it:
        gs_batch_stack.free(gs_current_batch);
        gs_current_batch = nullptr;

        // then see if there's a new one...
        if(message_queue->pop(gs_current_batch)) {
            // yup!
            if(!gs_current_batch)
            {
                Errors::die("gs_pop_message() - popped null from FIFO");
            }
            if(!gs_current_batch->size)
            {
                Errors::die("gs_pop_message() - got an empty batch from the FIFO");
            }
            gs_current_batch->pop_back(mess);
            return;
        } else {
            // nope, nothing here. the GS is currently starved.
            gs_starvation_count++;
            std::unique_lock<std::mutex> lk(data_mutex);
            notifier.wait(lk, [this] {return send_data;});
            send_data = false;
        }
    }
}

void GraphicsSynthesizerThread::event_loop()
{
    printf("[GS_t] Starting GS Thread\n");

    reset();

    int message_count = 0;
    int total_message_count = 0;
    int sleep_count = 0;

    bool gsdump_recording = false;
    ofstream gsdump_file;

    try
    {
        while (true)
        {
            GSMessage data;
            gs_pop_message(data);

//            if (message_queue->pop(data))
//            {
                total_message_count++;
                if (gsdump_recording)
                    gsdump_file.write((char*)&data, sizeof(data));

                switch (data.type)
                {
                    case write64_t:
                    {
                        auto p = data.payload.write64_payload;
                        write64(p.addr, p.value);
                        break;
                    }
                    case write64_privileged_t:
                    {
                        auto p = data.payload.write64_payload;
                        reg.write64_privileged(p.addr, p.value);
                        break;
                    }
                    case write32_privileged_t:
                    {
                        auto p = data.payload.write32_payload;
                        reg.write32_privileged(p.addr, p.value);
                        break;
                    }
                    case set_rgba_t:
                    {
                        auto p = data.payload.rgba_payload;
                        set_RGBA(p.r, p.g, p.b, p.a, p.q);
                        break;
                    }
                    case set_st_t:
                    {
                        auto p = data.payload.st_payload;
                        set_ST(p.s, p.t);
                        break;
                    }
                    case set_uv_t:
                    {
                        auto p = data.payload.uv_payload;
                        set_UV(p.u, p.v);
                        break;
                    }
                    case set_xyz_t:
                    {
                        auto p = data.payload.xyz_payload;
                        set_XYZ(p.x, p.y, p.z, p.drawing_kick);
                        break;
                    }
                    case set_xyzf_t:
                    {
                        auto p = data.payload.xyzf_payload;
                        set_XYZF(p.x, p.y, p.z, p.fog, p.drawing_kick);
                        break;
                    }
                        break;
                    case set_crt_t:
                    {
                        auto p = data.payload.crt_payload;
                        reg.set_CRT(p.interlaced, p.mode, p.frame_mode);
                        break;
                    }
                    case render_crt_t:
                    {
                        message_count++;
                        auto p = data.payload.render_payload;

                        while (!p.target_mutex->try_lock())
                        {
                            printf("[GS_t] buffer lock failed!\n");
                            std::this_thread::yield();
                        }
                        std::lock_guard<std::mutex> lock(*p.target_mutex, std::adopt_lock);
                        render_CRT(p.target);
                        GSReturnMessagePayload return_payload;
                        return_payload.no_payload = { 0 };
                        return_queue->push({ GSReturn::render_complete_t,return_payload });
                        std::unique_lock<std::mutex> lk(data_mutex);
                        recieve_data = true;
                        notifier.notify_one();
                        float ms = frameTimer.getMs();
                        avg_frametime = avg_frametime * 0.9 + ms * 0.1;
                        float avg_fps = 60 * 16.6667 / avg_frametime;
                        fprintf(stderr, "GS [%6.3f ms] (filtered %5.2f fps) processed %d of %d messages, slept %d times!\n", ms, avg_fps,
                                message_count, total_message_count, gs_starvation_count);
                        frameTimer.start();
                        gs_starvation_count = 0;
                        message_count = 0;
                        total_message_count = 0;
                        sleep_count = 0;
                        break;
                    }
                    case assert_finish_t:
                        reg.assert_FINISH();
                        break;
                    case assert_vsync_t:
                        reg.assert_VSYNC();
                        break;
                    case set_vblank_t:
                    {
                        auto p = data.payload.vblank_payload;
                        reg.set_VBLANK(p.vblank);
                        message_count++;
                        break;
                    }
                    case memdump_t:
                    {
                        auto p = data.payload.render_payload;

                        while (!p.target_mutex->try_lock())
                        {
                            printf("[GS_t] buffer lock failed!\n");
                            std::this_thread::yield();
                        }
                        std::lock_guard<std::mutex> lock(*p.target_mutex, std::adopt_lock);
                        uint16_t width, height;
                        memdump(p.target, width, height);
                        GSReturnMessagePayload return_payload;
                        return_payload.xy_payload = { width, height };
                        return_queue->push({ GSReturn::gsdump_render_partial_done_t,return_payload });
                        std::unique_lock<std::mutex> lk(data_mutex);
                        recieve_data = true;
                        notifier.notify_one();
                        break;
                    }
                    case die_t:
                        return;
                    case load_state_t:
                    {
                        load_state(data.payload.load_state_payload.state);
                        GSReturnMessagePayload return_payload;
                        return_payload.no_payload = { 0 };
                        return_queue->push({ GSReturn::load_state_done_t,return_payload });
                        std::unique_lock<std::mutex> lk(data_mutex);
                        recieve_data = true;
                        notifier.notify_one();
                        break;
                    }
                    case save_state_t:
                    {
                        save_state(data.payload.save_state_payload.state);
                        GSReturnMessagePayload return_payload;
                        return_payload.no_payload = { 0 };
                        return_queue->push({ GSReturn::save_state_done_t,return_payload });
                        recieve_data = true;
                        notifier.notify_one();
                        break;
                    }
                    case gsdump_t:
                    {
                        printf("gs dump! ");
                        if (!gsdump_recording)
                        {
                            printf("(start)\n");
                            gsdump_file.open("gsdump.gsd", ios::out | ios::binary);
                            if (!gsdump_file.is_open())
                                Errors::die("gs dump file failed to open");
                            gsdump_recording = true;
                            save_state(&gsdump_file);
                            gsdump_file.write((char*)&reg, sizeof(reg));//this is for the emuthread's gs faker
                        }
                        else
                        {
                            printf("(end)\n");
                            gsdump_file.close();
                            gsdump_recording = false;
                        }
                        break;
                    }
                    case request_local_host_tx:
                    {
                        GSReturnMessagePayload return_payload;
                        return_payload.data_payload.quad_data = local_to_host();
                        return_queue->push({ GSReturn::local_host_transfer, return_payload });
                        std::unique_lock<std::mutex> lk(data_mutex);
                        recieve_data = true;
                        notifier.notify_one();
                        break;
                    }
                    default:
                        Errors::die("corrupted command sent to GS thread");
                }
<<<<<<< HEAD
//            }
//            else
//            {
//                sleep_count++;
//                std::unique_lock<std::mutex> lk(data_mutex);
//                notifier.wait(lk, [this] {return send_data;});
//                send_data = false;
//            }
=======
            }
            else
            {
                printf("GS Thread: No messages waiting, going to sleep\n");
                std::unique_lock<std::mutex> lk(data_mutex);
                notifier.wait(lk, [this] {return send_data;});
                send_data = false;
            }
>>>>>>> 00b5fe01
        }
    }
    catch (Emulation_error &e)
    {
        GSReturnMessagePayload return_payload;
        char* copied_string = new char[ERROR_STRING_MAX_LENGTH];
        strncpy(copied_string, e.what(), ERROR_STRING_MAX_LENGTH);
        return_payload.death_error_payload.error_str = { copied_string };
        return_queue->push({ GSReturn::death_error_t, return_payload });
        recieve_data = true;
        notifier.notify_one();
    }
}

void GraphicsSynthesizerThread::reset()
{
    if (!local_mem)
        local_mem = new uint8_t[1024 * 1024 * 4];

    pixels_transferred = 0;
    num_vertices = 0;
    frame_count = 0;

    COLCLAMP = true;

    reg.reset();
    context1.reset();
    context2.reset();
    PSMCT24_color = 0;
    PSMCT24_unpacked_count = 0;
    current_ctx = &context1;
    current_PRMODE = &PRIM;
    PRIM.reset();
    PRMODE.reset();
    gs_current_batch = nullptr;
    emulator_current_batch = nullptr;
    gs_batch_stack.reset_allocations();

    reset_fifos();
    //emulator_current_batch = gs_batch_stack.alloc();
}

void GraphicsSynthesizerThread::memdump(uint32_t* target, uint16_t& width, uint16_t& height)
{
    SCISSOR s = current_ctx->scissor;
    width = min(static_cast<uint16_t>(s.x2 - s.x1), (uint16_t)current_ctx->frame.width);
    height = min(static_cast<uint16_t>(s.y2 - s.y1), (uint16_t)480);
    int yy = 0;
    for (int y = s.y1; y < s.y2; y++)
    {
        int xx = 0;
        for (int x = s.x1; x < s.x2; x++)
        {
            uint32_t value = read_PSMCT32_block(current_ctx->frame.base_pointer, current_ctx->frame.width, x, y);
            target[xx + (yy * width)] = value | 0xFF000000;
            xx++;
            if (xx > width) break;
        }
        yy++;
        if (yy > height) break;
    }
}

uint32_t convert_color_up(uint16_t col)
{
    uint32_t r = (col & 0x1F)<<3;
    uint32_t g = ((col>>5) & 0x1F)<<3;
    uint32_t b = ((col>>10) & 0x1F)<<3;
    uint32_t a = ((col >> 15) & 0x1) << 7;
    return (r | (g << 8) | (b << 16) | (a << 24));
}

uint16_t convert_color_down(uint32_t col)
{
    uint32_t r = (col & 0xFF) >> 3;
    uint32_t g = ((col >> 8) & 0xFF) >> 3;
    uint32_t b = ((col >> 16) & 0xFF) >> 3;
    uint32_t a = ((col >> 24) & 0xFF) >> 7;
    return (r | (g << 5) | (b << 10) | (a << 15));
}

uint32_t GraphicsSynthesizerThread::get_CRT_color(DISPFB &dispfb, uint32_t x, uint32_t y)
{
    switch (dispfb.format)
    {
        case 0x0:
            return read_PSMCT32_block(dispfb.frame_base * 4, dispfb.width, x, y);
        case 0x1://PSMCT24
            return (read_PSMCT32_block(dispfb.frame_base * 4, dispfb.width, x, y) & 0xFFFFFF) | (1 << 31);
        case 0x2:
            return convert_color_up(read_PSMCT16_block(dispfb.frame_base * 4, dispfb.width, x, y));
        case 0xA:
            return convert_color_up(read_PSMCT16S_block(dispfb.frame_base * 4, dispfb.width, x, y));
        default:
            Errors::die("Unknown framebuffer format (%x)", dispfb.format);
            return 0;
    }
}

void GraphicsSynthesizerThread::render_single_CRT(uint32_t *target, DISPFB &dispfb, DISPLAY &display)
{
    int width = display.width >> 2;
    for (int y = 0; y < display.height; y++)
    {
        for (int x = 0; x < width; x++)
        {
            int pixel_x = x;
            int pixel_y = y;

            if (reg.SMODE2.frame_mode && reg.SMODE2.interlaced)
                pixel_y *= 2;
            if (pixel_x >= width || pixel_y >= display.height)
                continue;
            uint32_t scaled_x = dispfb.x + x;
            uint32_t scaled_y = dispfb.y + y;
            scaled_x = (scaled_x * dispfb.width) / width;
            uint32_t value = get_CRT_color(dispfb, scaled_x, scaled_y);

            target[pixel_x + (pixel_y * width)] = value | 0xFF000000;

            if (reg.SMODE2.frame_mode && reg.SMODE2.interlaced)
                target[pixel_x + ((pixel_y + 1) * width)] = value | 0xFF000000;
        }
    }
}

void GraphicsSynthesizerThread::render_CRT(uint32_t* target)
{
    //Circuit 1 only
    if (reg.PMODE.circuit1 && !reg.PMODE.circuit2)
        render_single_CRT(target, reg.DISPFB1, reg.DISPLAY1);
    //Circuit 2 only
    else if (!reg.PMODE.circuit1 && reg.PMODE.circuit2)
        render_single_CRT(target, reg.DISPFB2, reg.DISPLAY2);
    //Circuits 1 and 2 (merge circuit)
    else
    {
        int width = reg.DISPLAY1.width >> 2;
        for (int y = 0; y < reg.DISPLAY1.height; y++)
        {
            for (int x = 0; x < width; x++)
            {
                int pixel_x = x;
                int pixel_y = y;

                if (reg.SMODE2.frame_mode && reg.SMODE2.interlaced)
                    pixel_y *= 2;
                if (pixel_x >= width || pixel_y >= reg.DISPLAY1.height)
                    continue;
                uint32_t scaled_x1 = reg.DISPFB1.x + x;
                uint32_t scaled_x2 = reg.DISPFB2.x + x;
                uint32_t scaled_y1 = reg.DISPFB1.y + y;
                uint32_t scaled_y2 = reg.DISPFB2.y + y;

                scaled_x1 = (scaled_x1 * reg.DISPFB1.width) / width;
                scaled_x2 = (scaled_x2 * reg.DISPFB2.width) / width;

                uint32_t output1 = get_CRT_color(reg.DISPFB1, scaled_x1, scaled_y1);
                uint32_t output2 = get_CRT_color(reg.DISPFB2, scaled_x2, scaled_y2);

                if (reg.PMODE.blend_with_bg)
                    output2 = reg.BGCOLOR;

                int alpha = (output1 >> 24) * 2;
                if (reg.PMODE.use_ALP)
                    alpha = reg.PMODE.ALP;

                if (alpha > 0xFF)
                    alpha = 0xFF;

                uint32_t r1, g1, b1, r2, g2, b2, r, g, b;
                uint32_t final_color;
                r1 = output1 & 0xFF; r2 = output2 & 0xFF;
                g1 = (output1 >> 8) & 0xFF; g2 = (output2 >> 8) & 0xFF;
                b1 = (output1 >> 16) & 0xFF; b2 = (output2 >> 16) & 0xFF;

                r = ((r1 * alpha) + (r2 * (0xFF - alpha))) >> 8;
                if (r > 0xFF)
                    r = 0xFF;

                g = ((g1 * alpha) + (g2 * (0xFF - alpha))) >> 8;
                if (g > 0xFF)
                    g = 0xFF;

                b = ((b1 * alpha) + (b2 * (0xFF - alpha))) >> 8;
                if (b > 0xFF)
                    b = 0xFF;

                final_color = 0xFF000000 | r | (g << 8) | (b << 16);

                target[pixel_x + (pixel_y * width)] = final_color;

                if (reg.SMODE2.frame_mode && reg.SMODE2.interlaced)
                    target[pixel_x + ((pixel_y + 1) * width)] = final_color;
            }
        }
    }
}

void GraphicsSynthesizerThread::dump_texture(uint32_t* target, uint32_t start_addr, uint32_t width)
{
    uint32_t dwidth = reg.DISPLAY2.width >> 2;
    printf("[GS_t] Dumping texture\n");
    int max_pixels = width * 256 / 2;
    int p = 0;
    while (p < max_pixels)
    {
        int x = p % width;
        int y = p / width;
        uint32_t addr = (x + (y * width));
        for (int i = 0; i < 2; i++)
        {
            uint8_t entry;
            entry = (local_mem[start_addr + (addr / 2)] >> (i * 4)) & 0xF;
            uint32_t value = (entry << 4) | (entry << 12) | (entry << 20);
            target[x + (y * dwidth)] = value;
            target[x + (y * dwidth)] |= 0xFF000000;
            x++;
        }
        p += 2;
    }
    /*for (int y = 0; y < 256; y++)
    {
        for (int x = 0; x < width; x++)
        {
            int pixel_x = x;
            int pixel_y = y;
            if (pixel_x >= width || pixel_y >= 256)
                continue;
            uint32_t addr = (pixel_x + (pixel_y * width));
            for (int i = 0; i < 2; i++)
            {
                uint8_t entry;
                entry = (local_mem[start_addr + (addr / 2)] >> (i * 4)) & 0xF;
                uint32_t value = (entry << 4) | (entry << 12) | (entry << 20);
                output_buffer[pixel_x + (pixel_y * dwidth)] = value;
                output_buffer[pixel_x + (pixel_y * dwidth)] |= 0xFF000000;
                pixel_x++;
            }
            x++;
        }
    }*/
    printf("[GS_t] Done dumping\n");
}

void GraphicsSynthesizerThread::write64(uint32_t addr, uint64_t value)
{
    if (reg.write64(addr, value))
        return;
    addr &= 0xFFFF;
    switch (addr)
    {
        case 0x0000:
            prim_type = value & 0x7;
            PRIM.gourand_shading = value & (1 << 3);
            PRIM.texture_mapping = value & (1 << 4);
            PRIM.fog = value & (1 << 5);
            PRIM.alpha_blend = value & (1 << 6);
            PRIM.antialiasing = value & (1 << 7);
            PRIM.use_UV = value & (1 << 8);
            PRIM.use_context2 = value & (1 << 9);

            if (current_PRMODE == &PRIM)
            {
                if (PRIM.use_context2)
                    current_ctx = &context2;
                else
                    current_ctx = &context1;
            }
            PRIM.fix_fragment_value = value & (1 << 10);
            num_vertices = 0;
            printf("[GS_t] PRIM: $%08X\n", value);
            break;
        case 0x0001:
        {
            RGBAQ.r = value & 0xFF;
            RGBAQ.g = (value >> 8) & 0xFF;
            RGBAQ.b = (value >> 16) & 0xFF;
            RGBAQ.a = (value >> 24) & 0xFF;

            uint32_t q = value >> 32;
            RGBAQ.q = *(float*)&q;
            printf("[GS_t] RGBAQ: $%08X_%08X\n", value >> 32, value);
        }
            break;
        case 0x0002:
        {
            //Truncate the lower eight bits of the mantissa
            uint32_t s = value & 0xFFFFFF00;
            ST.s = *(float*)&s;
            uint32_t t = (value >> 32) & 0xFFFFFF00;
            ST.t = *(float*)&t;
        }
            printf("ST: (%f, %f)\n", ST.s, ST.t);
            break;
        case 0x0003:
            UV.u = value & 0x3FFF;
            UV.v = (value >> 16) & 0x3FFF;
            printf("UV: ($%04X, $%04X)\n", UV.u, UV.v);
            break;
        case 0x0004:
            //XYZF2
            current_vtx.x = value & 0xFFFF;
            current_vtx.y = (value >> 16) & 0xFFFF;
            current_vtx.z = (value >> 32) & 0xFFFFFF;
            FOG = (value >> 56) & 0xFF;
            vertex_kick(true);
            break;
        case 0x0005:
            //XYZ2
            current_vtx.x = value & 0xFFFF;
            current_vtx.y = (value >> 16) & 0xFFFF;
            current_vtx.z = value >> 32;
            vertex_kick(true);
            break;
        case 0x0006:
            context1.set_tex0(value);
            reload_clut(context1);
            break;
        case 0x0007:
            context2.set_tex0(value);
            reload_clut(context2);
            break;
        case 0x0008:
            context1.set_clamp(value);
            break;
        case 0x0009:
            context2.set_clamp(value);
            break;
        case 0x000A:
            FOG = (value >> 56) & 0xFF;
            break;
        case 0x000C:
            //XYZ3F
            current_vtx.x = value & 0xFFFF;
            current_vtx.y = (value >> 16) & 0xFFFF;
            current_vtx.z = (value >> 32) & 0xFFFFFF;
            FOG = (value >> 56) & 0xFF;
            vertex_kick(false);
            break;
        case 0x000D:
            //XYZ3
            current_vtx.x = value & 0xFFFF;
            current_vtx.y = (value >> 16) & 0xFFFF;
            current_vtx.z = value >> 32;
            vertex_kick(false);
            break;
        case 0x000F:
            break;
        case 0x0014:
            context1.set_tex1(value);
            break;
        case 0x0015:
            context2.set_tex1(value);
            break;
        case 0x0016:
            context1.set_tex2(value);
            reload_clut(context1);
            break;
        case 0x0017:
            context2.set_tex2(value);
            reload_clut(context2);
            break;
        case 0x0018:
            context1.set_xyoffset(value);
            break;
        case 0x0019:
            context2.set_xyoffset(value);
            break;
        case 0x001A:
            printf("PRMODECNT: $%08X\n", value);
            {
                if (value & 0x1)
                    current_PRMODE = &PRIM;
                else
                    current_PRMODE = &PRMODE;

                if (current_PRMODE->use_context2)
                    current_ctx = &context2;
                else
                    current_ctx = &context1;
            }
            break;
        case 0x001B:
            printf("PRMODE: $%08X\n", value);
            PRMODE.gourand_shading = value & (1 << 3);
            PRMODE.texture_mapping = value & (1 << 4);
            PRMODE.fog = value & (1 << 5);
            PRMODE.alpha_blend = value & (1 << 6);
            PRMODE.antialiasing = value & (1 << 7);
            PRMODE.use_UV = value & (1 << 8);
            PRMODE.use_context2 = value & (1 << 9);

            if (current_PRMODE == &PRMODE)
            {
                if (PRMODE.use_context2)
                    current_ctx = &context2;
                else
                    current_ctx = &context1;
            }
            PRMODE.fix_fragment_value = value & (1 << 10);
            break;
        case 0x001C:
            TEXCLUT.width = (value & 0x3F) * 64;
            TEXCLUT.x = ((value >> 6) & 0x3F) * 16;
            TEXCLUT.y = (value >> 12) & 0x3FF;
            printf("TEXCLUT: $%08X\n", value);
            printf("Width: %d\n", TEXCLUT.width);
            printf("X: %d\n", TEXCLUT.x);
            printf("Y: %d\n", TEXCLUT.y);
            break;
        case 0x0022:
            SCANMSK = value & 0x3;
            break;
        case 0x0034:
            context1.set_miptbl1(value);
            break;
        case 0x0035:
            context2.set_miptbl1(value);
            break;
        case 0x0036:
            context1.set_miptbl2(value);
            break;
        case 0x0037:
            context2.set_miptbl2(value);
            break;
        case 0x003B:
            printf("TEXA: $%08X_%08X\n", value >> 32, value);
            TEXA.alpha0 = value & 0xFF;
            TEXA.trans_black = value & (1 << 15);
            TEXA.alpha1 = (value >> 32) & 0xFF;
            break;
        case 0x003D:
            printf("FOGCOL: $%08X\n", value);
            FOGCOL.r = value & 0xFF;
            FOGCOL.g = (value >> 8) & 0xFF;
            FOGCOL.b = (value >> 16) & 0xFF;
            break;
        case 0x003F:
            printf("TEXFLUSH\n");
            break;
        case 0x0040:
            context1.set_scissor(value);
            break;
        case 0x0041:
            context2.set_scissor(value);
            break;
        case 0x0042:
            context1.set_alpha(value);
            break;
        case 0x0043:
            context2.set_alpha(value);
            break;
        case 0x0044:
            for (int y = 0; y < 4; y++)
            {
                for (int x = 0; x < 4; x++)
                {
                    uint8_t element = value >> ((x + (y * 4)) * 4);
                    element &= 0x7;
                    dither_mtx[y][x] = element;
                }
            }
            break;
        case 0x0045:
            DTHE = value & 0x1;
            break;
        case 0x0046:
            COLCLAMP = value & 0x1;
            break;
        case 0x0047:
            context1.set_test(value);
            break;
        case 0x0048:
            context2.set_test(value);
            break;
        case 0x0049:
            printf("[GS_t] PABE: $%02X\n", value);
            PABE = value & 0x1;
            break;
        case 0x004A:
            context1.FBA = value & 0x1;
            break;
        case 0x004B:
            context2.FBA = value & 0x1;
            break;
        case 0x004C:
            context1.set_frame(value);
            break;
        case 0x004D:
            context2.set_frame(value);
            break;
        case 0x004E:
            context1.set_zbuf(value);
            break;
        case 0x004F:
            context2.set_zbuf(value);
            break;
        case 0x0050:
            BITBLTBUF.source_base = (value & 0x3FFF) * 64 * 4;
            BITBLTBUF.source_width = ((value >> 16) & 0x3F) * 64;
            BITBLTBUF.source_format = (value >> 24) & 0x3F;
            BITBLTBUF.dest_base = ((value >> 32) & 0x3FFF) * 64 * 4;
            BITBLTBUF.dest_width = ((value >> 48) & 0x3F) * 64;
            BITBLTBUF.dest_format = (value >> 56) & 0x3F;
            printf("BITBLTBUF: $%08X_%08X\n", value >> 32, value);
            break;
        case 0x0051:
            TRXPOS.source_x = value & 0x7FF;
            TRXPOS.source_y = (value >> 16) & 0x7FF;
            TRXPOS.dest_x = (value >> 32) & 0x7FF;
            TRXPOS.dest_y = (value >> 48) & 0x7FF;
            TRXPOS.trans_order = (value >> 59) & 0x3;
            printf("TRXPOS: $%08X_%08X\n", value >> 32, value);
            break;
        case 0x0052:
            TRXREG.width = value & 0xFFF;
            TRXREG.height = (value >> 32) & 0xFFF;
            printf("TRXREG (%d, %d)\n", TRXREG.width, TRXREG.height);
            break;
        case 0x0053:
            TRXDIR = value & 0x3;
            //Start transmission
            if (TRXDIR != 3)
            {
                pixels_transferred = 0;
                printf("Transfer started!\n");
                printf("Dest base: $%08X\n", BITBLTBUF.dest_base);
                printf("TRXPOS: (%d, %d)\n", TRXPOS.dest_x, TRXPOS.dest_y);
                printf("TRXREG (%d, %d)\n", TRXREG.width, TRXREG.height);
                printf("Format: $%02X\n", BITBLTBUF.dest_format);
                printf("Width: %d\n", BITBLTBUF.dest_width);
                TRXPOS.int_dest_x = TRXPOS.dest_x;
                TRXPOS.int_source_x = TRXPOS.source_x;
                TRXPOS.int_dest_y = TRXPOS.dest_y;
                TRXPOS.int_source_y = TRXPOS.dest_y;
                PSMCT24_unpacked_count = 0;
                PSMCT24_color = 0;
                //printf("Transfer addr: $%08X\n", transfer_addr);
                if (TRXDIR == 2)
                {
                    //VRAM-to-VRAM transfer
                    //More than likely not instantaneous
                    local_to_local();
                    TRXDIR = 3;
                }
            }
            break;
        case 0x0054:
            if (TRXDIR == 0)
                write_HWREG(value);
            break;
        default:
            Errors::print_warning("[GS_t] Unrecognized write64 to reg $%04X: $%08X_%08X\n", addr, value >> 32, value);
    }
}

void GraphicsSynthesizerThread::set_RGBA(uint8_t r, uint8_t g, uint8_t b, uint8_t a, float q)
{
    RGBAQ.r = r;
    RGBAQ.g = g;
    RGBAQ.b = b;
    RGBAQ.a = a;
    RGBAQ.q = q;
}

void GraphicsSynthesizerThread::set_ST(uint32_t s, uint32_t t)
{
    ST.s = *(float*)&s;
    ST.t = *(float*)&t;
    printf("ST: (%f, %f) ($%08X $%08X)\n", ST.s, ST.t, s, t);
}

void GraphicsSynthesizerThread::set_UV(uint16_t u, uint16_t v)
{
    UV.u = u;
    UV.v = v;
    printf("UV: ($%04X, $%04X)\n", UV.u, UV.v);
}

void GraphicsSynthesizerThread::set_XYZ(uint32_t x, uint32_t y, uint32_t z, bool drawing_kick)
{
    current_vtx.x = x;
    current_vtx.y = y;
    current_vtx.z = z;
    vertex_kick(drawing_kick);
}

void GraphicsSynthesizerThread::set_XYZF(uint32_t x, uint32_t y, uint32_t z, uint8_t fog, bool drawing_kick)
{
    current_vtx.x = x;
    current_vtx.y = y;
    current_vtx.z = z;
    FOG = fog;
    vertex_kick(drawing_kick);
}

uint32_t GraphicsSynthesizerThread::blockid_PSMCT32(uint32_t block, uint32_t width, uint32_t x, uint32_t y)
{
    return block + ((y & ~0x1F) * (width / 64)) + ((x >> 1) & ~0x1F) + blockTable32[(y >> 3) & 0x3][(x >> 3) & 0x7];
}

uint32_t GraphicsSynthesizerThread::blockid_PSMCT32Z(uint32_t block, uint32_t width, uint32_t x, uint32_t y)
{
    return block + ((y & ~0x1F) * (width / 64)) + ((x >> 1) & ~0x1F) + blockTable32Z[(y >> 3) & 0x3][(x >> 3) & 0x7];
}

uint32_t GraphicsSynthesizerThread::blockid_PSMCT16(uint32_t block, uint32_t width, uint32_t x, uint32_t y)
{
    return block + ((y >> 1) & ~0x1F) * (width / 64) + ((x >> 1) & ~0x1F) + blockTable16[(y >> 3) & 7][(x >> 4) & 3];
}

uint32_t GraphicsSynthesizerThread::blockid_PSMCT16S(uint32_t block, uint32_t width, uint32_t x, uint32_t y)
{
    return block + ((y >> 1) & ~0x1F) * (width / 64) + ((x >> 1) & ~0x1F) + blockTable16S[(y >> 3) & 7][(x >> 4) & 3];
}

uint32_t GraphicsSynthesizerThread::blockid_PSMCT16Z(uint32_t block, uint32_t width, uint32_t x, uint32_t y)
{
    return block + ((y >> 1) & ~0x1F) * (width / 64) + ((x >> 1) & ~0x1F) + blockTable16Z[(y >> 3) & 7][(x >> 4) & 3];
}

uint32_t GraphicsSynthesizerThread::blockid_PSMCT16SZ(uint32_t block, uint32_t width, uint32_t x, uint32_t y)
{
    return block + ((y >> 1) & ~0x1F) * (width / 64) + ((x >> 1) & ~0x1F) + blockTable16SZ[(y >> 3) & 7][(x >> 4) & 3];
}

uint32_t GraphicsSynthesizerThread::blockid_PSMCT8(uint32_t block, uint32_t width, uint32_t x, uint32_t y)
{
    return block + ((y >> 1) & ~0x1F) * (width / 128) + ((x >> 2) & ~0x1F) + blockTable8[(y >> 4) & 3][(x >> 4) & 7];
}

uint32_t GraphicsSynthesizerThread::blockid_PSMCT4(uint32_t block, uint32_t width, uint32_t x, uint32_t y)
{
    return block + ((y >> 2) & ~0x1f) * (width >> 7) + ((x >> 2) & ~0x1f) + blockTable4[(y >> 4) & 7][(x >> 5) & 3];
}

uint32_t GraphicsSynthesizerThread::addr_PSMCT32(uint32_t block, uint32_t width, uint32_t x, uint32_t y)
{
    uint32_t page = ((block >> 5) + (y >> 5) * width + (x >> 6));
    uint32_t addr = (page << 11) + page_PSMCT32[block & 0x1F][y & 0x1F][x & 0x3F];
    return (addr << 2) & 0x003FFFFC;
}

uint32_t GraphicsSynthesizerThread::addr_PSMCT32Z(uint32_t block, uint32_t width, uint32_t x, uint32_t y)
{
    uint32_t page = ((block >> 5) + (y >> 5) * width + (x >> 6));
    uint32_t addr = (page << 11) + page_PSMCT32Z[block & 0x1F][y & 0x1F][x & 0x3F];
    return (addr << 2) & 0x003FFFFC;
}

uint32_t GraphicsSynthesizerThread::addr_PSMCT16(uint32_t block, uint32_t width, uint32_t x, uint32_t y)
{
    uint32_t page = ((block >> 5) + (y >> 6) * width + (x >> 6));
    uint32_t addr = (page << 12) + page_PSMCT16[block & 0x1F][y & 0x3F][x & 0x3F];
    return (addr << 1) & 0x003FFFFE;
}

uint32_t GraphicsSynthesizerThread::addr_PSMCT16S(uint32_t block, uint32_t width, uint32_t x, uint32_t y)
{
    uint32_t page = ((block >> 5) + (y >> 6) * width + (x >> 6));
    uint32_t addr = (page << 12) + page_PSMCT16S[block & 0x1F][y & 0x3F][x & 0x3F];
    return (addr << 1) & 0x003FFFFE;
}

uint32_t GraphicsSynthesizerThread::addr_PSMCT16Z(uint32_t block, uint32_t width, uint32_t x, uint32_t y)
{
    uint32_t page = ((block >> 5) + (y >> 6) * width + (x >> 6));
    uint32_t addr = (page << 12) + page_PSMCT16Z[block & 0x1F][y & 0x3F][x & 0x3F];
    return (addr << 1) & 0x003FFFFE;
}

uint32_t GraphicsSynthesizerThread::addr_PSMCT16SZ(uint32_t block, uint32_t width, uint32_t x, uint32_t y)
{
    uint32_t page = ((block >> 5) + (y >> 6) * width + (x >> 6));
    uint32_t addr = (page << 12) + page_PSMCT16SZ[block & 0x1F][y & 0x3F][x & 0x3F];
    return (addr << 1) & 0x003FFFFE;
}

uint32_t GraphicsSynthesizerThread::addr_PSMCT8(uint32_t block, uint32_t width, uint32_t x, uint32_t y)
{
    uint32_t page = ((block >> 5) + (y >> 6) * (width >> 1) + (x >> 7));
    uint32_t addr = (page << 13) + page_PSMCT8[block & 0x1F][y & 0x3F][x & 0x7F];
    return addr & 0x003FFFFF;
}

uint32_t GraphicsSynthesizerThread::addr_PSMCT4(uint32_t block, uint32_t width, uint32_t x, uint32_t y)
{
    uint32_t page = ((block >> 5) + (y >> 7) * (width >> 1) + (x >> 7));
    uint32_t addr = (page << 14) + page_PSMCT4[block & 0x1f][y & 0x7f][x & 0x7f];
    return addr & 0x007FFFFF;
}

uint32_t GraphicsSynthesizerThread::read_PSMCT32_block(uint32_t base, uint32_t width, uint32_t x, uint32_t y)
{
    uint32_t addr = addr_PSMCT32(base / 256, width / 64, x, y);
    return *(uint32_t*)&local_mem[addr];
}

uint32_t GraphicsSynthesizerThread::read_PSMCT32Z_block(uint32_t base, uint32_t width, uint32_t x, uint32_t y)
{
    uint32_t addr = addr_PSMCT32Z(base / 256, width / 64, x, y);
    return *(uint32_t*)&local_mem[addr];
}

uint16_t GraphicsSynthesizerThread::read_PSMCT16_block(uint32_t base, uint32_t width, uint32_t x, uint32_t y)
{
    uint32_t addr = addr_PSMCT16(base / 256, width / 64, x, y);
    return *(uint16_t*)&local_mem[addr];
}

uint16_t GraphicsSynthesizerThread::read_PSMCT16S_block(uint32_t base, uint32_t width, uint32_t x, uint32_t y)
{
    uint32_t addr = addr_PSMCT16S(base / 256, width / 64, x, y);
    return *(uint16_t*)&local_mem[addr];
}

uint16_t GraphicsSynthesizerThread::read_PSMCT16Z_block(uint32_t base, uint32_t width, uint32_t x, uint32_t y)
{
    uint32_t addr = addr_PSMCT16Z(base / 256, width / 64, x, y);
    return *(uint16_t*)&local_mem[addr];
}

uint16_t GraphicsSynthesizerThread::read_PSMCT16SZ_block(uint32_t base, uint32_t width, uint32_t x, uint32_t y)
{
    uint32_t addr = addr_PSMCT16SZ(base / 256, width / 64, x, y);
    return *(uint16_t*)&local_mem[addr];
}

uint8_t GraphicsSynthesizerThread::read_PSMCT8_block(uint32_t base, uint32_t width, uint32_t x, uint32_t y)
{
    uint32_t addr = addr_PSMCT8(base / 256, width / 64, x, y);
    return local_mem[addr];
}

uint8_t GraphicsSynthesizerThread::read_PSMCT4_block(uint32_t base, uint32_t width, uint32_t x, uint32_t y)
{
    uint32_t addr = addr_PSMCT4(base / 256, width / 64, x, y);
    return (local_mem[addr >> 1] >> ((addr & 1) << 2)) & 0x0f;
}

void GraphicsSynthesizerThread::write_PSMCT32_block(uint32_t base, uint32_t width, uint32_t x, uint32_t y, uint32_t value)
{
    uint32_t addr = addr_PSMCT32(base / 256, width / 64, x, y);
    *(uint32_t*)&local_mem[addr] = value;
}

void GraphicsSynthesizerThread::write_PSMCT32Z_block(uint32_t base, uint32_t width, uint32_t x, uint32_t y, uint32_t value)
{
    uint32_t addr = addr_PSMCT32Z(base / 256, width / 64, x, y);
    *(uint32_t*)&local_mem[addr] = value;
}

void GraphicsSynthesizerThread::write_PSMCT24_block(uint32_t base, uint32_t width, uint32_t x, uint32_t y, uint32_t value)
{
    uint32_t addr = addr_PSMCT32(base / 256, width / 64, x, y);
    uint32_t old_mem = *(uint32_t*)&local_mem[addr];
    value &= 0xFFFFFF;
    *(uint32_t*)&local_mem[addr] = (old_mem & 0xFF000000) | value;
}

void GraphicsSynthesizerThread::write_PSMCT24Z_block(uint32_t base, uint32_t width, uint32_t x, uint32_t y, uint32_t value)
{
    uint32_t addr = addr_PSMCT32Z(base / 256, width / 64, x, y);
    uint32_t old_mem = *(uint32_t*)&local_mem[addr];
    value &= 0xFFFFFF;
    *(uint32_t*)&local_mem[addr] = (old_mem & 0xFF000000) | value;
}

void GraphicsSynthesizerThread::write_PSMCT16_block(uint32_t base, uint32_t width, uint32_t x, uint32_t y, uint16_t value)
{
    uint32_t addr = addr_PSMCT16(base / 256, width / 64, x, y);
    *(uint16_t*)&local_mem[addr] = value;
}

void GraphicsSynthesizerThread::write_PSMCT16S_block(uint32_t base, uint32_t width, uint32_t x, uint32_t y, uint16_t value)
{
    uint32_t addr = addr_PSMCT16S(base / 256, width / 64, x, y);
    *(uint16_t*)&local_mem[addr] = value;
}

void GraphicsSynthesizerThread::write_PSMCT16Z_block(uint32_t base, uint32_t width, uint32_t x, uint32_t y, uint16_t value)
{
    uint32_t addr = addr_PSMCT16Z(base / 256, width / 64, x, y);
    *(uint16_t*)&local_mem[addr] = value;
}

void GraphicsSynthesizerThread::write_PSMCT16SZ_block(uint32_t base, uint32_t width, uint32_t x, uint32_t y, uint16_t value)
{
    uint32_t addr = addr_PSMCT16SZ(base / 256, width / 64, x, y);
    *(uint16_t*)&local_mem[addr] = value;
}

void GraphicsSynthesizerThread::write_PSMCT8_block(uint32_t base, uint32_t width, uint32_t x, uint32_t y, uint8_t value)
{
    uint32_t addr = addr_PSMCT8(base / 256, width / 64, x, y);
    local_mem[addr] = value;
}

void GraphicsSynthesizerThread::write_PSMCT4_block(uint32_t base, uint32_t width, uint32_t x, uint32_t y, uint8_t value)
{
    uint32_t addr = addr_PSMCT4(base / 256, width / 64, x, y);
    int shift = (addr & 1) << 2;
    addr >>= 1;

    local_mem[addr] = (uint8_t)((local_mem[addr] & (0xf0 >> shift)) | ((value & 0x0f) << shift));
}

//The "vertex kick" is the name given to the process of placing a vertex in the vertex queue.
//If drawing_kick is true, and enough vertices are available, then the polygon is rendered.
void GraphicsSynthesizerThread::vertex_kick(bool drawing_kick)
{
    for (int i = num_vertices; i > 0; i--)
        vtx_queue[i] = vtx_queue[i - 1];
    current_vtx.rgbaq = RGBAQ;
    current_vtx.uv = UV;
    current_vtx.s = ST.s;
    current_vtx.t = ST.t;
    current_vtx.fog = FOG;
    vtx_queue[0] = current_vtx;
    //printf("Vkick: (%d, %d, %d)\n", current_vtx.x, current_vtx.y, current_vtx.z);

    num_vertices++;
    bool request_draw_kick = false;
    switch (prim_type)
    {
        case 0: //Point
            num_vertices--;
            request_draw_kick = true;
            break;
        case 1: //Line
            if (num_vertices == 2)
            {
                num_vertices = 0;
                request_draw_kick = true;
            }
            break;
        case 2: //LineStrip
            if (num_vertices == 2)
            {
                num_vertices--;
                request_draw_kick = true;
            }
            break;
        case 3: //Triangle
            if (num_vertices == 3)
            {
                num_vertices = 0;
                request_draw_kick = true;
            }
            break;
        case 4: //TriangleStrip
            if (num_vertices == 3)
            {
                num_vertices--;
                request_draw_kick = true;
            }
            break;
        case 5: //TriangleFan
            if (num_vertices == 3)
            {
                num_vertices--;
                if (drawing_kick)
                    render_primitive();

                //Move first vertex back, so that all triangles can share it
                vtx_queue[1] = vtx_queue[2];
            }
            break;
        case 6: //Sprite
            if (num_vertices == 2)
            {
                num_vertices = 0;
                request_draw_kick = true;
            }
            break;
        default:
            Errors::die("[GS] Unrecognized primitive %d\n", prim_type);
    }
    if (drawing_kick && request_draw_kick)
        render_primitive();
}

void GraphicsSynthesizerThread::render_primitive()
{
    switch (prim_type)
    {
        case 0:
            render_point();
            break;
        case 1:
        case 2:
            render_line();
            break;
        case 3:
        case 4:
        case 5:
            render_triangle();
            break;
        case 6:
            render_sprite();
            break;
    }
}

bool GraphicsSynthesizerThread::depth_test(int32_t x, int32_t y, uint32_t z)
{
    uint32_t base = current_ctx->zbuf.base_pointer;
    uint32_t width = current_ctx->frame.width;
    switch (current_ctx->test.depth_method)
    {
        case 0: //FAIL
            return false;
        case 1: //PASS
            return true;
        case 2: //GEQUAL
            switch (current_ctx->zbuf.format)
            {
                case 0x00:
                    return z >= read_PSMCT32Z_block(base, width, x, y);
                case 0x01:
                    z = min(z, 0xFFFFFFU);
                    return z >= (read_PSMCT32Z_block(base, width, x, y) & 0xFFFFFF);
                case 0x02:
                    z = min(z, 0xFFFFU);
                    return z >= read_PSMCT16Z_block(base, width, x, y);
                case 0x0A:
                    z = min(z, 0xFFFFU);
                    return z >= read_PSMCT16SZ_block(base, width, x, y);
                default:
                    Errors::die("[GS_t] Unrecognized zbuf format $%02X\n", current_ctx->zbuf.format);
            }
            break;
        case 3: //GREATER
            switch (current_ctx->zbuf.format)
            {
                case 0x00:
                    return z > read_PSMCT32Z_block(base, width, x, y);
                case 0x01:
                    z = min(z, 0xFFFFFFU);
                    return z > (read_PSMCT32Z_block(base, width, x, y) & 0xFFFFFF);
                case 0x02:
                    z = min(z, 0xFFFFU);
                    return z > read_PSMCT16Z_block(base, width, x, y);
                case 0x0A:
                    z = min(z, 0xFFFFU);
                    return z > read_PSMCT16SZ_block(base, width, x, y);
                default:
                    Errors::die("[GS_t] Unrecognized zbuf format $%02X\n", current_ctx->zbuf.format);
            }
            break;
    }
    return false;
}

uint32_t GraphicsSynthesizerThread::lookup_frame_color(int32_t x, int32_t y)
{
    if (frame_color_looked_up)
    {
        return frame_color;
    }

    switch (current_ctx->frame.format)
    {
        case 0x0:
            frame_color = read_PSMCT32_block(current_ctx->frame.base_pointer, current_ctx->frame.width, x, y);
            break;
        case 0x1://24
            frame_color = read_PSMCT32_block(current_ctx->frame.base_pointer, current_ctx->frame.width, x, y)
                & 0xFFFFFF;
            frame_color |= 1 << 31;
            break;
        case 0x2:
            frame_color = convert_color_up(read_PSMCT16_block(current_ctx->frame.base_pointer, current_ctx->frame.width, x, y));
            break;
        case 0xA:
            frame_color = convert_color_up(read_PSMCT16S_block(current_ctx->frame.base_pointer, current_ctx->frame.width, x, y));
            break;
        case 0x30:
            frame_color = read_PSMCT32Z_block(current_ctx->frame.base_pointer, current_ctx->frame.width, x, y);
            break;
        case 0x31://24Z
            frame_color = read_PSMCT32Z_block(current_ctx->frame.base_pointer, current_ctx->frame.width, x, y)
                & 0xFFFFFF;
            frame_color |= 1 << 31;
            break;
        case 0x32:
            frame_color = convert_color_up(read_PSMCT16Z_block(current_ctx->frame.base_pointer, current_ctx->frame.width, x, y));
            break;
        case 0x3A:
            frame_color = convert_color_up(read_PSMCT16SZ_block(current_ctx->frame.base_pointer, current_ctx->frame.width, x, y));
            break;
        default:
            Errors::die("Unknown FRAME format (%x) read attempted", current_ctx->frame.format);
            break;
    }
    frame_color_looked_up = true;

    return frame_color;
}

void GraphicsSynthesizerThread::draw_pixel(int32_t x, int32_t y, uint32_t z, RGBAQ_REG& color)
{
    frame_color_looked_up = false;
    x >>= 4;
    y >>= 4;

    //SCANMSK prohibits drawing on even or odd y-coordinates
    if (SCANMSK == 2 && (y & 0x1) == 0)
        return;
    else if (SCANMSK == 3 && (y & 0x1) == 1)
        return;
    TEST* test = &current_ctx->test;
    bool update_frame = true;
    bool update_alpha = true;
    bool update_z = !current_ctx->zbuf.no_update;

    if (test->alpha_test)
    {
        bool fail = false;
        switch (test->alpha_method)
        {
            case 0: //NEVER
                fail = true;
                break;
            case 1: //ALWAYS
                break;
            case 2: //LESS
                if (color.a >= test->alpha_ref)
                    fail = true;
                break;
            case 3: //LEQUAL
                if (color.a > test->alpha_ref)
                    fail = true;
                break;
            case 4: //EQUAL
                if (color.a != test->alpha_ref)
                    fail = true;
                break;
            case 5: //GEQUAL
                if (color.a < test->alpha_ref)
                    fail = true;
                break;
            case 6: //GREATER
                if (color.a <= test->alpha_ref)
                    fail = true;
                break;
            case 7: //NOTEQUAL
                if (color.a == test->alpha_ref)
                    fail = true;
                break;
        }
        if (fail)
        {
            switch (test->alpha_fail_method)
            {
                case 0: //KEEP - Update nothing
                    return;
                case 1: //FB_ONLY - Only update framebuffer
                    update_z = false;
                    break;
                case 2: //ZB_ONLY - Only update z-buffer
                    update_frame = false;
                    break;
                case 3: //RGB_ONLY - Same as FB_ONLY, but ignore alpha
                    update_z = false;
                    update_alpha = false;
                    break;
            }
        }
    }

    bool pass_depth_test = true;
    if (test->depth_test)
        pass_depth_test = depth_test(x, y, z);
    else
        update_z = false;

    if (!pass_depth_test)
        return;

    uint32_t final_color = 0;

    if (test->dest_alpha_test && !(current_ctx->frame.format & 0x1))
    {
        bool alpha = lookup_frame_color(x, y) & (1 << 31);
        if (test->dest_alpha_method ^ alpha)
            return;
    }

    //PABE - MSB of source alpha must be set to enable alpha blending
    if (current_PRMODE->alpha_blend && (!PABE || (color.a & 0x80)))
    {
        uint32_t r1, g1, b1;
        uint32_t r2, g2, b2;
        uint32_t cr, cg, cb;
        uint32_t alpha;

        switch (current_ctx->alpha.spec_A)
        {
            case 0:
                r1 = color.r;
                g1 = color.g;
                b1 = color.b;
                break;
            case 1:
                r1 = lookup_frame_color(x, y) & 0xFF;
                g1 = (lookup_frame_color(x, y) >> 8) & 0xFF;
                b1 = (lookup_frame_color(x, y) >> 16) & 0xFF;
                break;
            case 2:
            case 3:
                r1 = 0;
                g1 = 0;
                b1 = 0;
                break;
        }

        switch (current_ctx->alpha.spec_B)
        {
            case 0:
                r2 = color.r;
                g2 = color.g;
                b2 = color.b;
                break;
            case 1:
                r2 = lookup_frame_color(x, y) & 0xFF;
                g2 = (lookup_frame_color(x, y) >> 8) & 0xFF;
                b2 = (lookup_frame_color(x, y) >> 16) & 0xFF;
                break;
            case 2:
            case 3:
                r2 = 0;
                g2 = 0;
                b2 = 0;
                break;
        }

        switch (current_ctx->alpha.spec_C)
        {
            case 0:
                alpha = color.a;
                break;
            case 1:
                alpha = lookup_frame_color(x, y) >> 24;
                break;
            case 2:
            case 3:
                alpha = current_ctx->alpha.fixed_alpha;
                break;
        }

        switch (current_ctx->alpha.spec_D)
        {
            case 0:
                cr = color.r;
                cg = color.g;
                cb = color.b;
                break;
            case 1:
                cr = lookup_frame_color(x, y) & 0xFF;
                cg = (lookup_frame_color(x, y) >> 8) & 0xFF;
                cb = (lookup_frame_color(x, y) >> 16) & 0xFF;
                break;
            case 2:
            case 3:
                cr = 0;
                cg = 0;
                cb = 0;
                break;
        }

        int fb = (int)b1 - (int)b2;
        int fg = (int)g1 - (int)g2;
        int fr = (int)r1 - (int)r2;

        //Color values are 9-bit after an alpha blending operation
        fb = (((fb * (int)alpha) >> 7) + cb);
        fg = (((fg * (int)alpha) >> 7) + cg);
        fr = (((fr * (int)alpha) >> 7) + cr);

        //Dithering
        if (DTHE)
        {
            uint8_t dither = dither_mtx[y % 4][x % 4];
            uint8_t dither_amount = dither & 0x3;
            if (dither & 0x4)
            {
                fb -= dither_amount;
                fg -= dither_amount;
                fr -= dither_amount;
            }
            else
            {
                fb += dither_amount;
                fg += dither_amount;
                fr += dither_amount;
            }
        }

        if (COLCLAMP)
        {
            if (fb < 0)
                fb = 0;
            if (fg < 0)
                fg = 0;
            if (fr < 0)
                fr = 0;
            if (fb > 0xFF)
                fb = 0xFF;
            if (fg > 0xFF)
                fg = 0xFF;
            if (fr > 0xFF)
                fr = 0xFF;
        }
        else
        {
            fb &= 0xFF;
            fg &= 0xFF;
            fr &= 0xFF;
        }

        final_color |= alpha << 24;
        final_color |= fb << 16;
        final_color |= fg << 8;
        final_color |= fr;
    }
    else
    {
        //Dithering
        if (DTHE)
        {
            uint8_t dither = dither_mtx[y % 4][x % 4];
            uint8_t dither_amount = dither & 0x3;
            if (dither & 0x4)
            {
                color.b -= dither_amount;
                color.g -= dither_amount;
                color.r -= dither_amount;
            }
            else
            {
                color.b += dither_amount;
                color.g += dither_amount;
                color.r += dither_amount;
            }

            if (COLCLAMP)
            {
                if (color.b < 0)
                    color.b = 0;
                if (color.g < 0)
                    color.g = 0;
                if (color.r < 0)
                    color.r = 0;
                if (color.b > 0xFF)
                    color.b = 0xFF;
                if (color.g > 0xFF)
                    color.g = 0xFF;
                if (color.r > 0xFF)
                    color.r = 0xFF;
            }
            else
            {
                color.b &= 0xFF;
                color.g &= 0xFF;
                color.r &= 0xFF;
            }
        }
        final_color |= color.a << 24;
        final_color |= color.b << 16;
        final_color |= color.g << 8;
        final_color |= color.r;
    }

    if (update_frame)
    {
        if (!update_alpha)
        {
            uint8_t alpha = lookup_frame_color(x, y) >> 24;
            final_color &= 0x00FFFFFF;
            final_color |= alpha << 24;
        }

        //FBA performs "alpha correction" - MSB of alpha is always set when writing to frame buffer
        final_color |= current_ctx->FBA << 31;

        uint32_t mask = current_ctx->frame.mask;
        final_color = (final_color & ~mask) | (lookup_frame_color(x, y) & mask);

        //printf("[GS_t] Write $%08X (%d, %d)\n", final_color, x, y);
        switch (current_ctx->frame.format)
        {
            case 0x0:
                write_PSMCT32_block(current_ctx->frame.base_pointer, current_ctx->frame.width, x, y, final_color);
                break;
            case 0x1:
                write_PSMCT24_block(current_ctx->frame.base_pointer, current_ctx->frame.width, x, y, final_color);
                break;
            case 0x2:
                write_PSMCT16_block(current_ctx->frame.base_pointer, current_ctx->frame.width, x, y, convert_color_down(final_color));
                break;
            case 0xA:
                write_PSMCT16S_block(current_ctx->frame.base_pointer, current_ctx->frame.width, x, y, convert_color_down(final_color));
                break;
            case 0x30:
                write_PSMCT32Z_block(current_ctx->frame.base_pointer, current_ctx->frame.width, x, y, final_color);
                break;
            case 0x31:
                write_PSMCT24Z_block(current_ctx->frame.base_pointer, current_ctx->frame.width, x, y, final_color);
                break;
            case 0x32:
                write_PSMCT16Z_block(current_ctx->frame.base_pointer, current_ctx->frame.width, x, y, convert_color_down(final_color));
                break;
            case 0x3A:
                write_PSMCT16SZ_block(current_ctx->frame.base_pointer, current_ctx->frame.width, x, y, convert_color_down(final_color));
                break;
            default:
                Errors::die("Unknown FRAME format (%x) write attempted", current_ctx->frame.format);
                break;
        }
    }
    
    if (update_z)
    {
        switch (current_ctx->zbuf.format)
        {
            case 0x00:
                write_PSMCT32Z_block(current_ctx->zbuf.base_pointer, current_ctx->frame.width, x, y, z);
                break;
            case 0x01:
                write_PSMCT24Z_block(current_ctx->zbuf.base_pointer, current_ctx->frame.width, x, y, z & 0xFFFFFF);
                break;
            case 0x02:
                write_PSMCT16Z_block(current_ctx->zbuf.base_pointer, current_ctx->frame.width, x, y, z & 0xFFFF);
                break;
            case 0x0A:
                write_PSMCT16SZ_block(current_ctx->zbuf.base_pointer, current_ctx->frame.width, x, y, z & 0xFFFF);
                break;
        }
    }
}

void GraphicsSynthesizerThread::render_point()
{
    Vertex v1 = vtx_queue[0]; v1.to_relative(current_ctx->xyoffset);
    if (v1.x < current_ctx->scissor.x1 || v1.x > current_ctx->scissor.x2 ||
        v1.y < current_ctx->scissor.y1 || v1.y > current_ctx->scissor.y2)
        return;
    printf("[GS_t] Rendering point!\n");
    printf("Coords: (%d, %d, %d)\n", v1.x >> 4, v1.y >> 4, v1.z);
    TexLookupInfo tex_info;
    tex_info.new_lookup = true;
    
    tex_info.vtx_color = v1.rgbaq;
    tex_info.fog = v1.fog;
    tex_info.tex_base = current_ctx->tex0.texture_base;
    tex_info.buffer_width = current_ctx->tex0.width;
    tex_info.tex_width = current_ctx->tex0.tex_width;
    tex_info.tex_height = current_ctx->tex0.tex_height;

    if (current_PRMODE->texture_mapping)
    {
        int32_t u, v;
        calculate_LOD(tex_info);
        if (!current_PRMODE->use_UV)
        {
            u = (v1.s * tex_info.tex_width) / v1.rgbaq.q;
            v = (v1.t * tex_info.tex_height) / v1.rgbaq.q;
            u <<= 4;
            v <<= 4;
        }
        else
        {
            u = (uint32_t) v1.uv.u;
            v = (uint32_t) v1.uv.v;
        }
        tex_lookup(u, v, tex_info);
        draw_pixel(v1.x, v1.y, v1.z, tex_info.tex_color);
    }
    else
    {
        draw_pixel(v1.x, v1.y, v1.z, tex_info.vtx_color);
    }
}

void GraphicsSynthesizerThread::render_line()
{
    printf("[GS_t] Rendering line!\n");
    Vertex v1 = vtx_queue[1]; v1.to_relative(current_ctx->xyoffset);
    Vertex v2 = vtx_queue[0]; v2.to_relative(current_ctx->xyoffset);

    //Transpose line if it's steep
    bool is_steep = false;
    if (abs(v2.x - v1.x) < abs(v2.y - v1.y))
    {
        swap(v1.x, v1.y);
        swap(v2.x, v2.y);
        is_steep = true;
    }

    //Make line left-to-right
    if (v1.x > v2.x)
    {
        swap(v1, v2);
    }
    
    int32_t min_x = max(v1.x, (int32_t)current_ctx->scissor.x1);
    //int32_t min_y = max(v1.y, (int32_t)current_ctx->scissor.y1);
    int32_t max_x = min(v2.x, (int32_t)current_ctx->scissor.x2);
    //int32_t max_y = min(v2.y, (int32_t)current_ctx->scissor.y2);
    
    TexLookupInfo tex_info;
    tex_info.new_lookup = true;
    tex_info.vtx_color = vtx_queue[0].rgbaq;
    tex_info.tex_base = current_ctx->tex0.texture_base;
    tex_info.buffer_width = current_ctx->tex0.width;
    tex_info.tex_width = current_ctx->tex0.tex_width;
    tex_info.tex_height = current_ctx->tex0.tex_height;

    printf("Coords: (%d, %d, %d) (%d, %d, %d)\n", v1.x >> 4, v1.y >> 4, v1.z, v2.x >> 4, v2.y >> 4, v2.z);

    for (int32_t x = min_x; x < max_x; x += 0x10)
    {
        uint32_t z = interpolate(x, v1.z, v1.x, v2.z, v2.x);
        float t = (x - v1.x)/(float)(v2.x - v1.x);
        int32_t y = v1.y*(1.-t) + v2.y*t;        
        //if (y < min_y || y > max_y)
            //continue;
        tex_info.fog = interpolate(x, v1.fog, v1.x, v2.fog, v2.x);
        if (current_PRMODE->gourand_shading)
        {
            tex_info.vtx_color.r = interpolate(x, v1.rgbaq.r, v1.x, v2.rgbaq.r, v2.x);
            tex_info.vtx_color.g = interpolate(x, v1.rgbaq.g, v1.x, v2.rgbaq.g, v2.x);
            tex_info.vtx_color.b = interpolate(x, v1.rgbaq.b, v1.x, v2.rgbaq.b, v2.x);
            tex_info.vtx_color.a = interpolate(x, v1.rgbaq.a, v1.x, v2.rgbaq.a, v2.x);
        }
        if (current_PRMODE->texture_mapping)
        {
            int32_t u, v;
            calculate_LOD(tex_info);
            if (!current_PRMODE->use_UV)
            {
                float tex_s, tex_t;
                tex_s = interpolate_f(x, v1.s, v1.x, v2.s, v2.x);
                tex_t = interpolate_f(y, v1.t, v1.y, v2.t, v2.y);
                u = (tex_s * tex_info.tex_width) * 16.0;
                v = (tex_t * tex_info.tex_height) * 16.0;
            }
            else
            {
                v = interpolate(y, v2.uv.v, v1.y, v2.uv.v, v2.y);
                u = interpolate(x, v1.uv.u, v1.x, v2.uv.u, v2.x);
            }
            tex_lookup(u, v, tex_info);
            tex_info.vtx_color = tex_info.tex_color;
        }
        if (is_steep)
            draw_pixel(y, x, z, tex_info.vtx_color);
        else
            draw_pixel(x, y, z, tex_info.vtx_color);
    }
}


// Returns positive value if the points are in counter-clockwise order
// 0 if they it's on the same line
// Negative value if they are in a clockwise order
// Basicly the cross product of (v2 - v1) and (v3 - v1) vectors
int32_t GraphicsSynthesizerThread::orient2D(const Vertex &v1, const Vertex &v2, const Vertex &v3)
{
    return (v2.x - v1.x) * (v3.y - v1.y) - (v3.x - v1.x) * (v2.y - v1.y);
}

void GraphicsSynthesizerThread::render_triangle()
{
    printf("[GS_t] Rendering triangle!\n");

    Vertex v1 = vtx_queue[2]; v1.to_relative(current_ctx->xyoffset);
    Vertex v2 = vtx_queue[1]; v2.to_relative(current_ctx->xyoffset);
    Vertex v3 = vtx_queue[0]; v3.to_relative(current_ctx->xyoffset);

    //The triangle rasterization code uses an approach with barycentric coordinates
    //Clear explanation can be read below:
    //https://fgiesen.wordpress.com/2013/02/06/the-barycentric-conspirac/

    //Order by counter-clockwise winding order
    if (orient2D(v1, v2, v3) < 0)
        swap(v2, v3);

    int32_t divider = orient2D(v1, v2, v3);
    //Calculate bounding box of triangle
    int32_t min_x = min({v1.x, v2.x, v3.x});
    int32_t min_y = min({v1.y, v2.y, v3.y});
    int32_t max_x = max({v1.x, v2.x, v3.x});
    int32_t max_y = max({v1.y, v2.y, v3.y});
    
    //Automatic scissoring test
    min_x = max(min_x, (int32_t)current_ctx->scissor.x1);
    min_y = max(min_y, (int32_t)current_ctx->scissor.y1);
    max_x = min(max_x, (int32_t)current_ctx->scissor.x2 + 0x10);
    max_y = min(max_y, (int32_t)current_ctx->scissor.y2 + 0x10);

    if (max_y == min_y && min_x == max_x)
        return;
    //We'll process the pixels in blocks, set the blocksize
    const int32_t BLOCKSIZE = 1 << 4; // Must be power of 2

    //Round down to make starting corner's coordinates a multiple of BLOCKSIZE with bitwise magic
    min_x &= ~(BLOCKSIZE - 1);
    min_y &= ~(BLOCKSIZE - 1);

    //Calculate incremental steps for the weights
    //Reference: https://fgiesen.wordpress.com/2013/02/10/optimizing-the-basic-rasterizer/
    const int32_t A12 = v1.y - v2.y;
    const int32_t B12 = v2.x - v1.x;
    const int32_t A23 = v2.y - v3.y;
    const int32_t B23 = v3.x - v2.x;
    const int32_t A31 = v3.y - v1.y;
    const int32_t B31 = v1.x - v3.x;

    const int32_t block_A23 = (BLOCKSIZE - 1) * A23;
    const int32_t block_A31 = (BLOCKSIZE - 1) * A31;
    const int32_t block_A12 = (BLOCKSIZE - 1) * A12;
    const int32_t block_B23 = (BLOCKSIZE - 1) * B23;
    const int32_t block_B31 = (BLOCKSIZE - 1) * B31;
    const int32_t block_B12 = (BLOCKSIZE - 1) * B12;

    Vertex min_corner;
    min_corner.x = min_x; min_corner.y = min_y;
    int32_t w1_row = orient2D(v2, v3, min_corner);
    int32_t w2_row = orient2D(v3, v1, min_corner);
    int32_t w3_row = orient2D(v1, v2, min_corner);
    int32_t w1_row_block = w1_row;
    int32_t w2_row_block = w2_row;
    int32_t w3_row_block = w3_row;

    if (!current_PRMODE->gourand_shading)
    {
        //Flatten the colors
        v1.rgbaq.r = v3.rgbaq.r;
        v2.rgbaq.r = v3.rgbaq.r;

        v1.rgbaq.g = v3.rgbaq.g;
        v2.rgbaq.g = v3.rgbaq.g;

        v1.rgbaq.b = v3.rgbaq.b;
        v2.rgbaq.b = v3.rgbaq.b;

        v1.rgbaq.a = v3.rgbaq.a;
        v2.rgbaq.a = v3.rgbaq.a;
    }

    TexLookupInfo tex_info;
    tex_info.new_lookup = true;
    tex_info.tex_base = current_ctx->tex0.texture_base;
    tex_info.buffer_width = current_ctx->tex0.width;
    tex_info.tex_width = current_ctx->tex0.tex_width;
    tex_info.tex_height = current_ctx->tex0.tex_height;

    bool tmp_tex = current_PRMODE->texture_mapping;
    bool tmp_uv = !current_PRMODE->use_UV;//allow for loop unswitching

    //TODO: Parallelize this
    //Iterate through the bounding rectangle using BLOCKSIZE * BLOCKSIZE large blocks
    //This way we can throw out blocks which are totally outside the triangle way faster
    //Thanks you, Dolphin code for the idea
    //https://github.com/dolphin-emu/dolphin/blob/master/Source/Core/VideoBackends/Software/Rasterizer.cpp#L388
    for (int32_t y_block = min_y; y_block < max_y; y_block += BLOCKSIZE)
    {
        int32_t w1_block = w1_row_block;
        int32_t w2_block = w2_row_block;
        int32_t w3_block = w3_row_block;
        for (int32_t x_block = min_x; x_block < max_x; x_block += BLOCKSIZE)
        {
            //Store barycentric coordinates for the corners of a block
            //tl = top left, tr = top right, etc.
            int32_t w1_tl, w1_tr, w1_bl, w1_br;
            int32_t w2_tl, w2_tr, w2_bl, w2_br;
            int32_t w3_tl, w3_tr, w3_bl, w3_br;
            //Calculate the weight offsets for the corners
            w1_tl = w1_block; w2_tl = w2_block, w3_tl = w3_block;
            w1_tr = w1_tl + block_A23;
            w2_tr = w2_tl + block_A31;
            w3_tr = w3_tl + block_A12;
            w1_bl = w1_tl + block_B23;
            w2_bl = w2_tl + block_B31;
            w3_bl = w3_tl + block_B12;
            w1_br = w1_tl + block_B23 + block_A23;
            w2_br = w2_tl + block_B31 + block_A31;
            w3_br = w3_tl + block_B12 + block_A12;

            //Check if any of the corners are in the positive half-space of a weight
            bool w1_tl_check = w1_tl > 0;
            bool w1_tr_check = w1_tr > 0;
            bool w1_bl_check = w1_bl > 0;
            bool w1_br_check = w1_br > 0;
            bool w2_tl_check = w2_tl > 0;
            bool w2_tr_check = w2_tr > 0;
            bool w2_bl_check = w2_bl > 0;
            bool w2_br_check = w2_br > 0;
            bool w3_tl_check = w3_tl > 0;
            bool w3_tr_check = w3_tr > 0;
            bool w3_bl_check = w3_bl > 0;
            bool w3_br_check = w3_br > 0;


            //Combine all checks for a barycentric coordinate into one
            //If for one half-space checks for each corner --> all corners lie outside the triangle --> block can be skipped
            uint8_t w1_mask = (w1_tl_check << 0) | (w1_tr_check << 1) | (w1_bl_check << 2) | (w1_br_check << 3);
            uint8_t w2_mask = (w2_tl_check << 0) | (w2_tr_check << 1) | (w2_bl_check << 2) | (w2_br_check << 3);
            uint8_t w3_mask = (w3_tl_check << 0) | (w3_tr_check << 1) | (w3_bl_check << 2) | (w3_br_check << 3);
            //However in other cases, we process the block pixel-by-pixel as usual
            //TODO: In the case where all corners lie inside the triangle the code below could be slightly simplified
            if (w1_mask != 0 && w2_mask != 0 && w3_mask != 0)
            {
                //Process a BLOCKSIZE * BLOCKSIZE block as normal
                int32_t w1_row = w1_block;
                int32_t w2_row = w2_block;
                int32_t w3_row = w3_block;
                for (int32_t y = y_block; y < y_block + BLOCKSIZE; y += 0x10)
                {
                    int32_t w1 = w1_row;
                    int32_t w2 = w2_row;
                    int32_t w3 = w3_row;
                    for (int32_t x = x_block; x < x_block + BLOCKSIZE; x += 0x10)
                    {
                        //Is inside triangle?
                        if ((w1 | w2 | w3) >= 0)
                        {
                            //Interpolate Z
                            double z = (double) v1.z * w1 + (double) v2.z * w2 + (double) v3.z * w3;
                            z /= divider;

                            //Gourand shading calculations
                            float r = (float) v1.rgbaq.r * w1 + (float) v2.rgbaq.r * w2 + (float) v3.rgbaq.r * w3;
                            float g = (float) v1.rgbaq.g * w1 + (float) v2.rgbaq.g * w2 + (float) v3.rgbaq.g * w3;
                            float b = (float) v1.rgbaq.b * w1 + (float) v2.rgbaq.b * w2 + (float) v3.rgbaq.b * w3;
                            float a = (float) v1.rgbaq.a * w1 + (float) v2.rgbaq.a * w2 + (float) v3.rgbaq.a * w3;
                            float q = v1.rgbaq.q * w1 + v2.rgbaq.q * w2 + v3.rgbaq.q * w3;
                            float fog = (float) v1.fog * w1 + (float) v2.fog * w2 + (float) v3.fog * w3;
                            tex_info.vtx_color.r = r / divider;
                            tex_info.vtx_color.g = g / divider;
                            tex_info.vtx_color.b = b / divider;
                            tex_info.vtx_color.a = a / divider;
                            tex_info.vtx_color.q = q / divider;
                            tex_info.fog = fog / divider;

                            if (tmp_tex)
                            {
                                int32_t u, v;
                                calculate_LOD(tex_info);
                                if (tmp_uv)
                                {
                                    float s, t, q;
                                    s = v1.s * w1 + v2.s * w2 + v3.s * w3;
                                    t = v1.t * w1 + v2.t * w2 + v3.t * w3;
                                    q = v1.rgbaq.q * w1 + v2.rgbaq.q * w2 + v3.rgbaq.q * w3;

                                    //We don't divide s and t by "divider" because dividing by Q effectively
                                    //cancels that out
                                    s /= q;
                                    t /= q;
                                    u = (s * tex_info.tex_width) * 16.0;
                                    v = (t * tex_info.tex_height) * 16.0;
                                }
                                else
                                {
                                    float temp_u = (float) v1.uv.u * w1 + (float) v2.uv.u * w2 + (float) v3.uv.u * w3;
                                    float temp_v = (float) v1.uv.v * w1 + (float) v2.uv.v * w2 + (float) v3.uv.v * w3;
                                    temp_u /= divider;
                                    temp_v /= divider;
                                    u = (uint32_t) temp_u;
                                    v = (uint32_t) temp_v;
                                }
                                tex_lookup(u, v, tex_info);
                                draw_pixel(x, y, (uint32_t)z, tex_info.tex_color);
                            }
                            else
                            {
                                draw_pixel(x, y, (uint32_t)z, tex_info.vtx_color);
                            }
                        }
                        else
                            break;
                        //Horizontal step
                        w1 += A23 << 4;
                        w2 += A31 << 4;
                        w3 += A12 << 4;
                    }
                    //Vertical step
                    w1_row += B23 << 4;
                    w2_row += B31 << 4;
                    w3_row += B12 << 4;
                }
            }

            w1_block += BLOCKSIZE * A23;
            w2_block += BLOCKSIZE * A31;
            w3_block += BLOCKSIZE * A12;

        }
        w1_row_block += BLOCKSIZE * B23;
        w2_row_block += BLOCKSIZE * B31;
        w3_row_block += BLOCKSIZE * B12;
    }

}

void GraphicsSynthesizerThread::render_sprite()
{
    printf("[GS_t] Rendering sprite!\n");
    Vertex v1 = vtx_queue[1]; v1.to_relative(current_ctx->xyoffset);
    Vertex v2 = vtx_queue[0]; v2.to_relative(current_ctx->xyoffset);

    TexLookupInfo tex_info;
    tex_info.new_lookup = true;

    tex_info.vtx_color = vtx_queue[0].rgbaq;
    tex_info.tex_base = current_ctx->tex0.texture_base;
    tex_info.buffer_width = current_ctx->tex0.width;
    tex_info.tex_width = current_ctx->tex0.tex_width;
    tex_info.tex_height = current_ctx->tex0.tex_height;

    calculate_LOD(tex_info);

    if (v1.x > v2.x)
    {
        swap(v1, v2);
    }

    //Automatic scissoring test
    int32_t min_y = ((std::max(v1.y, (int32_t)current_ctx->scissor.y1) + 8) >> 4) << 4;
    int32_t min_x = ((std::max(v1.x, (int32_t)current_ctx->scissor.x1) + 8) >> 4) << 4;
    int32_t max_y = ((std::min(v2.y, (int32_t)current_ctx->scissor.y2 + 0x10) + 8) >> 4) << 4;
    int32_t max_x = ((std::min(v2.x, (int32_t)current_ctx->scissor.x2 + 0x10) + 8) >> 4) << 4;

    printf("Coords: (%d, %d) (%d, %d)\n", min_x >> 4, min_y >> 4, max_x >> 4, max_y >> 4);

    float pix_t = interpolate_f(min_y, v1.t, v1.y, v2.t, v2.y);
    int32_t pix_v = (int32_t)interpolate(min_y, v1.uv.v, v1.y, v2.uv.v, v2.y) << 16;
    float pix_s_init = interpolate_f(min_x, v1.s, v1.x, v2.s, v2.x);
    int32_t pix_u_init = (int32_t)interpolate(min_x, v1.uv.u, v1.x, v2.uv.u, v2.x) << 16;

    float pix_t_step = stepsize(v1.t, v1.y, v2.t, v2.y, 0x10);
    int32_t pix_v_step = stepsize((int32_t)v1.uv.v, v1.y, (int32_t)v2.uv.v, v2.y, 0x100000);
    float pix_s_step = stepsize(v1.s, v1.x, v2.s, v2.x, 0x10);
    int32_t pix_u_step = stepsize((int32_t)v1.uv.u, v1.x, (int32_t)v2.uv.u, v2.x, 0x100000);

    bool tmp_tex = current_PRMODE->texture_mapping;
    bool tmp_uv = !current_PRMODE->use_UV;//allow for loop unswitching

    for (int32_t y = min_y; y < max_y; y += 0x10)
    {
        float pix_s = pix_s_init;
        uint32_t pix_u = pix_u_init;
        for (int32_t x = min_x; x < max_x; x += 0x10)
        {
            if (tmp_tex)
            {
                tex_info.fog = v2.fog;
                if (tmp_uv)
                {
                    pix_v = (pix_t * tex_info.tex_height) * 16.0;
                    pix_u = (pix_s * tex_info.tex_width) * 16.0;
                    tex_lookup(pix_u, pix_v, tex_info);
                }
                else
                    tex_lookup(pix_u >> 16, pix_v >> 16, tex_info);
                draw_pixel(x, y, v2.z, tex_info.tex_color);
            }
            else
            {
                draw_pixel(x, y, v2.z, tex_info.vtx_color);
            }
            pix_s += pix_s_step;
            pix_u += pix_u_step;
        }
        pix_t += pix_t_step;
        pix_v += pix_v_step;
    }
}

void GraphicsSynthesizerThread::write_HWREG(uint64_t data)
{
    int ppd = 0; //pixels per doubleword (64-bits)

    switch (BITBLTBUF.dest_format)
    {
        //PSMCT32
        case 0x00:
            ppd = 2;
            break;
        //PSMCT24
        case 0x01:
            ppd = 3;
            break;
        //PSMCT16
        case 0x02:
            ppd = 4;
            break;
        //PSMCT16S
        case 0x0A:
            ppd = 4;
            break;
        //PSMCT8
        case 0x13:
            ppd = 8;
            break;
        //PSMCT4
        case 0x14:
            ppd = 16;
            break;
        //PSMCT8H
        case 0x1B:
            ppd = 8;
            break;
        //PSMT4HL
        case 0x24:
            ppd = 16;
            break;
        //PSMT4HH
        case 0x2C:
            ppd = 16;
            break;
        //PSMCT24Z
        case 0x31:
            ppd = 3;
            break;
        default:
            Errors::print_warning("[GS_t] Unrecognized BITBLTBUF dest format $%02X\n", BITBLTBUF.dest_format);
            return;
    }

    for (int i = 0; i < ppd; i++)
    {
        switch (BITBLTBUF.dest_format)
        {
            case 0x00:
                write_PSMCT32_block(BITBLTBUF.dest_base, BITBLTBUF.dest_width, TRXPOS.int_dest_x, TRXPOS.int_dest_y, (data >> (i * 32)) & 0xFFFFFFFF);
                pixels_transferred++;
                TRXPOS.int_dest_x++;
                //printf("[GS_t] Write to $%08X of ", BITBLTBUF.dest_base + (dest_addr * 4));
                //printf("$%08X\n", (data >> (i * 32)) & 0xFFFFFFFF);
                break;
            case 0x01:
                unpack_PSMCT24(data, i, false);
                break;
            case 0x02:
                write_PSMCT16_block(BITBLTBUF.dest_base, BITBLTBUF.dest_width, TRXPOS.int_dest_x, TRXPOS.int_dest_y, (data >> (i * 16)) & 0xFFFF);
                pixels_transferred++;
                TRXPOS.int_dest_x++;
                break;
            case 0xA:
                write_PSMCT16S_block(BITBLTBUF.dest_base, BITBLTBUF.dest_width, TRXPOS.int_dest_x, TRXPOS.int_dest_y, (data >> (i * 16)) & 0xFFFF);
                pixels_transferred++;
                TRXPOS.int_dest_x++;
                break;
            case 0x13:
                write_PSMCT8_block(BITBLTBUF.dest_base, BITBLTBUF.dest_width, TRXPOS.int_dest_x, TRXPOS.int_dest_y,
                                   (data >> (i * 8)) & 0xFF);
                //printf("[GS_t] Write to $%08X\n", dest_addr);
                pixels_transferred++;
                TRXPOS.int_dest_x++;
                break;
            case 0x14:
            {
                uint8_t value = (data >> ((i >> 1) << 3));
                if (TRXPOS.int_dest_x & 0x1)
                    value >>= 4;
                else
                    value &= 0xF;
                write_PSMCT4_block(BITBLTBUF.dest_base, BITBLTBUF.dest_width, TRXPOS.int_dest_x, TRXPOS.int_dest_y,
                                   value);
                pixels_transferred++;
                TRXPOS.int_dest_x++;
            }
                break;
            case 0x1B:
            {
                uint32_t value = (data >> (i << 3)) & 0xFF;
                value <<= 24;
                value |= read_PSMCT32_block(BITBLTBUF.dest_base, BITBLTBUF.dest_width, TRXPOS.int_dest_x, TRXPOS.int_dest_y)
                        & 0x00FFFFFF;
                write_PSMCT32_block(BITBLTBUF.dest_base, BITBLTBUF.dest_width, TRXPOS.int_dest_x, TRXPOS.int_dest_y, value);
                //printf("[GS_t] Write to $%08X of ", BITBLTBUF.dest_base + (dest_addr * 4));
                pixels_transferred++;
                TRXPOS.int_dest_x++;
            }
                break;
            case 0x24:
            {
                uint32_t value;
                if (i & 0x1)
                {
                    value = (data >> ((i >> 1) << 3)) & 0xF0;
                    value <<= 20;
                }
                else
                {
                    value = (data >> ((i >> 1) << 3)) & 0xF;
                    value <<= 24;
                }
                value |= read_PSMCT32_block(BITBLTBUF.dest_base, BITBLTBUF.dest_width, TRXPOS.int_dest_x, TRXPOS.int_dest_y)
                        & 0xF0FFFFFF;
                write_PSMCT32_block(BITBLTBUF.dest_base, BITBLTBUF.dest_width, TRXPOS.int_dest_x, TRXPOS.int_dest_y, value);
                //printf("[GS_t] Write to $%08X of ", BITBLTBUF.dest_base + (dest_addr * 4));
                //printf("$%08X\n", value);
                pixels_transferred++;
                TRXPOS.int_dest_x++;
            }
                break;
            case 0x2C:
            {
                uint32_t value;
                if (i & 0x1)
                {
                    value = (data >> ((i >> 1) << 3)) & 0xF0;
                    value <<= 24;
                }
                else
                {
                    value = (data >> ((i >> 1) << 3)) & 0xF;
                    value <<= 28;
                }
                value |= read_PSMCT32_block(BITBLTBUF.dest_base, BITBLTBUF.dest_width, TRXPOS.int_dest_x, TRXPOS.int_dest_y)
                        & 0x0FFFFFFF;
                write_PSMCT32_block(BITBLTBUF.dest_base, BITBLTBUF.dest_width, TRXPOS.int_dest_x, TRXPOS.int_dest_y, value);
                //printf("[GS_t] Write to $%08X of ", BITBLTBUF.dest_base + (dest_addr * 4));
                //printf("$%08X\n", value);
                pixels_transferred++;
                TRXPOS.int_dest_x++;
            }
                break;
            case 0x31:
                unpack_PSMCT24(data, i, true);
                break;
        }
        if (TRXPOS.int_dest_x - TRXPOS.dest_x == TRXREG.width)
        {
            TRXPOS.int_dest_x = TRXPOS.dest_x;
            TRXPOS.int_dest_y++;
        }
    }

    int max_pixels = TRXREG.width * TRXREG.height;
    if (pixels_transferred >= max_pixels)
    {
        //Deactivate the transmisssion
        printf("[GS_t] HWREG transfer ended\n");
        TRXDIR = 3;
        pixels_transferred = 0;
    }
}

uint128_t GraphicsSynthesizerThread::local_to_host()
{
    int ppd = 0; //pixels per doubleword (64-bits)
    uint128_t return_data;
    return_data._u64[0] = 0;
    return_data._u64[1] = 0;
    if (TRXDIR == 3)
        return return_data;

    switch (BITBLTBUF.source_format)
    {
        //PSMCT32
        case 0x00:
            ppd = 2;
            break;
        //PSMCT24
        case 0x01:
            ppd = 1; //Does it all in one go
            break;
        //PSMCT16
        case 0x02:
            ppd = 4;
            break;
        //PSMCT16S
        case 0x0A:
            ppd = 4;
            break;
        //PSMCT8
        case 0x13:
            ppd = 8;
            break;
        //PSMCT4
        case 0x14:
            ppd = 16;
            break;
        //PSMCT8H
        case 0x1B:
            ppd = 8;
            break;
        case 0x31:
            ppd = 1; //Does it all in one go
            break;
        default:
            Errors::print_warning("[GS_t] GS Download Unrecognized BITBLTBUF source format $%02X\n", BITBLTBUF.source_format);
            return return_data;
    }
    uint64_t data = 0;
    for (int datapart = 0; datapart < 2; datapart++)
    {
        for (int i = 0; i < ppd; i++)
        {
            int datapart = i / (ppd / 2);

            switch (BITBLTBUF.source_format)
            {
                case 0x00:
                    data |= (uint64_t)(read_PSMCT32_block(BITBLTBUF.source_base, BITBLTBUF.source_width,
                        TRXPOS.int_source_x, TRXPOS.int_source_y) & 0xFFFFFFFF) << (i * 32);
                    pixels_transferred++;
                    TRXPOS.int_source_x++;
                    break;
                case 0x01:
                    data = pack_PSMCT24(false);
                    break;
                case 0x02:
                    data |= (uint64_t)(read_PSMCT16_block(BITBLTBUF.source_base, BITBLTBUF.source_width,
                        TRXPOS.int_source_x, TRXPOS.int_source_y) & 0xFFFF) << (i * 16);
                    pixels_transferred++;
                    TRXPOS.int_source_x++;
                    break;
                case 0x0A:
                    data |= (uint64_t)(read_PSMCT16S_block(BITBLTBUF.source_base, BITBLTBUF.source_width,
                        TRXPOS.int_source_x, TRXPOS.int_source_y) & 0xFFFF) << (i * 16);
                    pixels_transferred++;
                    TRXPOS.int_source_x++;
                    break;
                case 0x13:
                    data |= (uint64_t)(read_PSMCT8_block(BITBLTBUF.source_base, BITBLTBUF.source_width,
                        TRXPOS.int_source_x, TRXPOS.int_source_y) & 0xFF) << (i * 8);
                    pixels_transferred++;
                    TRXPOS.int_source_x++;
                    break;
                case 0x14:
                    data |= (uint64_t)(read_PSMCT4_block(BITBLTBUF.source_base, BITBLTBUF.source_width,
                        TRXPOS.int_source_x, TRXPOS.int_source_y) & 0xf) << (i * 4);
                    pixels_transferred++;
                    TRXPOS.int_source_x++;
                    break;
                case 0x1B:
                    data <<= 8;
                    data |= (uint64_t)((read_PSMCT32_block(BITBLTBUF.source_base, BITBLTBUF.source_width,
                        TRXPOS.int_source_x, TRXPOS.int_source_y) >> 24) & 0xFF) << (i * 8);
                    pixels_transferred++;
                    TRXPOS.int_source_x++;
                    break;
                case 0x31:
                    data = pack_PSMCT24(true);
                    break;
                default:
                    Errors::print_warning("[GS_t] GS Download Unrecognized BITBLTBUF source format $%02X\n", BITBLTBUF.source_format);
                    return return_data;
            }


            if (TRXPOS.int_source_x - TRXPOS.source_x == TRXREG.width)
            {
                TRXPOS.int_source_x = TRXPOS.source_x;
                TRXPOS.int_source_y++;
            }
        }

        return_data._u64[datapart] = data;
        data = 0;
    }

    int max_pixels = TRXREG.width * TRXREG.height;
    if (pixels_transferred >= max_pixels)
    {
        //Deactivate the transmisssion
        printf("[GS_t] Local to Host transfer ended\n");
        TRXDIR = 3;
        pixels_transferred = 0;
    }

    return return_data;
}

void GraphicsSynthesizerThread::unpack_PSMCT24(uint64_t data, int offset, bool z_format)
{
    int bytes_unpacked = 0;
    for (int i = offset * 24; bytes_unpacked < 3 && i < 64; i += 8)
    {
        PSMCT24_color |= ((data >> i) & 0xFF) << (PSMCT24_unpacked_count * 8);
        PSMCT24_unpacked_count++;
        bytes_unpacked++;
        if (PSMCT24_unpacked_count == 3)
        {
            if (z_format)
                write_PSMCT24Z_block(BITBLTBUF.dest_base, BITBLTBUF.dest_width, TRXPOS.int_dest_x,
                                     TRXPOS.int_dest_y, PSMCT24_color);
            else
                write_PSMCT24_block(BITBLTBUF.dest_base, BITBLTBUF.dest_width, TRXPOS.int_dest_x,
                    TRXPOS.int_dest_y, PSMCT24_color);
            PSMCT24_color = 0;
            PSMCT24_unpacked_count = 0;
            TRXPOS.int_dest_x++;
            pixels_transferred++;
        }
    }
}

uint64_t GraphicsSynthesizerThread::pack_PSMCT24(bool z_format)
{
    int data_in_output = 0;
    uint64_t output_color = 0;

    while (data_in_output < 64)
    {
        if (PSMCT24_unpacked_count)
        {
            output_color |= (uint64_t)PSMCT24_color << data_in_output;
            data_in_output += PSMCT24_unpacked_count;

            //Data overflowed, so keep left over
            if (data_in_output > 64)
            {
                PSMCT24_color >>= PSMCT24_unpacked_count - (data_in_output - 64);                
                PSMCT24_unpacked_count = (data_in_output - 64);
            }
            else
            {
                PSMCT24_unpacked_count = 0;
                PSMCT24_color = 0;
            }

            int max_pixels = TRXREG.width * TRXREG.height;
            if (pixels_transferred >= max_pixels)
                break;
        }
        else
        {
            if (z_format)
            {
                PSMCT24_color = (uint64_t)(read_PSMCT32Z_block(BITBLTBUF.source_base, BITBLTBUF.source_width,
                    TRXPOS.int_source_x, TRXPOS.int_source_y) & 0xFFFFFF) << PSMCT24_unpacked_count;
            }
            else
            {
                PSMCT24_color = (uint64_t)(read_PSMCT32_block(BITBLTBUF.source_base, BITBLTBUF.source_width,
                    TRXPOS.int_source_x, TRXPOS.int_source_y) & 0xFFFFFF) << PSMCT24_unpacked_count;
            }
            PSMCT24_unpacked_count += 24;
            TRXPOS.int_source_x++;
            pixels_transferred++;

            if (TRXPOS.int_source_x - TRXPOS.source_x == TRXREG.width)
            {
                TRXPOS.int_source_x = TRXPOS.source_x;
                TRXPOS.int_source_y++;
            }
        }
    }

    return output_color;
}

void GraphicsSynthesizerThread::local_to_local()
{
    printf("[GS_t] Local to local transfer\n");
    printf("(%d, %d) -> (%d, %d)\n", TRXPOS.source_x, TRXPOS.source_y, TRXPOS.dest_x, TRXPOS.dest_y);
    printf("Trans order: %d\n", TRXPOS.trans_order);
    printf("Source: $%08X Dest: $%08X\n", BITBLTBUF.source_base, BITBLTBUF.dest_base);
    int max_pixels = TRXREG.width * TRXREG.height;

    uint16_t start_x = 0, start_y = 0;
    int x_step = 0, y_step = 0;

    switch (TRXPOS.trans_order)
    {
        case 0x00:
            //Upper-left to bottom-right
            start_x = TRXPOS.int_dest_x = TRXPOS.dest_x;
            start_y = TRXPOS.int_dest_y = TRXPOS.dest_y;
            x_step = 1;
            y_step = 1;
            break;
        case 0x01:
            //Bottom-left to upper-right
            start_x = TRXPOS.int_dest_x = TRXPOS.dest_x;
            start_y = TRXPOS.int_dest_y = TRXPOS.dest_y + TRXREG.height - 1;
            x_step = 1;
            y_step = -1;
            break;
        case 0x02:
            //Upper-right to bottom-left
            start_x = TRXPOS.int_dest_x = TRXPOS.dest_x + TRXREG.width - 1;
            start_y = TRXPOS.int_dest_y = TRXPOS.dest_y;
            x_step = -1;
            y_step = 1;
            break;
        case 0x03:
            //Bottom-right to upper-left
            start_x = TRXPOS.int_dest_x = TRXPOS.dest_x + TRXREG.width - 1;
            start_y = TRXPOS.int_dest_y = TRXPOS.dest_y + TRXREG.height - 1;
            x_step = -1;
            y_step = -1;
            break;
        default:
            Errors::die("[GS_t] Unrecognized local-to-local transmission order $%02X", TRXPOS.trans_order);
    }

    while (pixels_transferred < max_pixels)
    {
        uint32_t data;
        switch (BITBLTBUF.source_format)
        {
            case 0x00:
            case 0x01:
                data = read_PSMCT32_block(BITBLTBUF.source_base, BITBLTBUF.source_width,
                                          TRXPOS.int_source_x, TRXPOS.int_source_y);
                break;
            case 0x13:
                data = read_PSMCT8_block(BITBLTBUF.source_base, BITBLTBUF.source_width,
                                         TRXPOS.int_source_x, TRXPOS.int_source_y);
                break;
            case 0x14:
                data = read_PSMCT4_block(BITBLTBUF.source_base, BITBLTBUF.source_width,
                                         TRXPOS.int_source_x, TRXPOS.int_source_y);
                break;
            case 0x30:
            case 0x31:
                data = read_PSMCT32Z_block(BITBLTBUF.source_base, BITBLTBUF.source_width,
                                          TRXPOS.int_source_x, TRXPOS.int_source_y);
                break;
            default:
                Errors::die("[GS_t] Unrecognized local-to-local source format $%02X", BITBLTBUF.source_format);
        }

        switch (BITBLTBUF.dest_format)
        {
            case 0x00:
                write_PSMCT32_block(BITBLTBUF.dest_base, BITBLTBUF.dest_width,
                                    TRXPOS.int_dest_x, TRXPOS.int_dest_y, data);
                break;
            case 0x01:
                write_PSMCT24_block(BITBLTBUF.dest_base, BITBLTBUF.dest_width,
                                    TRXPOS.int_dest_x, TRXPOS.int_dest_y, data);
                break;
            case 0x13:
                write_PSMCT8_block(BITBLTBUF.dest_base, BITBLTBUF.dest_width,
                                    TRXPOS.int_dest_x, TRXPOS.int_dest_y, data);
                break;
            case 0x14:
                write_PSMCT4_block(BITBLTBUF.dest_base, BITBLTBUF.dest_width,
                                    TRXPOS.int_dest_x, TRXPOS.int_dest_y, data);
                break;
            case 0x24:
                data <<= 24;
                data |= read_PSMCT32_block(BITBLTBUF.dest_base, BITBLTBUF.dest_width,
                                           TRXPOS.int_dest_x, TRXPOS.int_dest_y) & 0xF0FFFFFF;
                write_PSMCT32_block(BITBLTBUF.dest_base, BITBLTBUF.dest_width,
                                    TRXPOS.int_dest_x, TRXPOS.int_dest_y, data);
                break;
            case 0x2C:
                data <<= 28;
                data |= read_PSMCT32_block(BITBLTBUF.dest_base, BITBLTBUF.dest_width,
                                           TRXPOS.int_dest_x, TRXPOS.int_dest_y) & 0x0FFFFFFF;
                write_PSMCT32_block(BITBLTBUF.dest_base, BITBLTBUF.dest_width,
                                    TRXPOS.int_dest_x, TRXPOS.int_dest_y, data);
                break;
            case 0x30:
                write_PSMCT32Z_block(BITBLTBUF.dest_base, BITBLTBUF.dest_width,
                                    TRXPOS.int_dest_x, TRXPOS.int_dest_y, data);
                break;
            case 0x31:
                write_PSMCT24Z_block(BITBLTBUF.dest_base, BITBLTBUF.dest_width,
                                    TRXPOS.int_dest_x, TRXPOS.int_dest_y, data);
                break;
            default:
                Errors::die("[GS_t] Unrecognized local-to-local dest format $%02X", BITBLTBUF.dest_format);
        }

        pixels_transferred++;
        TRXPOS.int_source_x++;
        TRXPOS.int_dest_x += x_step;

        if (pixels_transferred % TRXREG.width == 0)
        {
            TRXPOS.int_source_x = TRXPOS.source_x;
            TRXPOS.int_source_y++;

            TRXPOS.int_dest_x = start_x;
            TRXPOS.int_dest_y += y_step;
        }
    }
    pixels_transferred = 0;
    TRXDIR = 3;
}

uint8_t GraphicsSynthesizerThread::get_16bit_alpha(uint16_t color)
{
    if (color & (1 << 15))
        return TEXA.alpha1;
    if (!(color & 0xFFFF) && TEXA.trans_black)
        return 0;
    return TEXA.alpha0;
}

int16_t GraphicsSynthesizerThread::multiply_tex_color(int16_t tex_color, int16_t frag_color)
{
    int16_t temp_color;
    if (frag_color != 0x80)
    {
        temp_color = (tex_color * frag_color) >> 7;
    }
    else
    {
        temp_color = tex_color;
    }

    if (temp_color > 0xFF)
        temp_color = 0xFF;
    if (temp_color < 0)
        temp_color = 0;

    return temp_color;
}

void GraphicsSynthesizerThread::calculate_LOD(TexLookupInfo &info)
{
    float K = current_ctx->tex1.K;

    if (current_ctx->tex1.LOD_method == 0 && !PRIM.use_UV && info.vtx_color.q != 1.0)
    {
        uint32_t q_int = (*(uint32_t*)&info.vtx_color.q & 0x7FFFFFFF) >> 16;
        info.LOD = log2_lookup[q_int][current_ctx->tex1.L] + K;

        if (!(current_ctx->tex1.filter_smaller & 0x1))
            info.LOD = round(info.LOD + 0.5);
    }
    else
        info.LOD = round(K);

    if (current_ctx->tex1.max_MIP_level)
    {
        //Determine mipmap level
        info.mipmap_level = min((int8_t)info.LOD, (int8_t)current_ctx->tex1.max_MIP_level);

        if (info.mipmap_level < 0)
            info.mipmap_level = 0;

        if (info.mipmap_level > 0)
        {
            info.tex_base = current_ctx->tex0.texture_base;
            info.buffer_width = current_ctx->tex0.width;
            info.tex_width = current_ctx->tex0.tex_width;
            info.tex_height = current_ctx->tex0.tex_height;

            if (current_ctx->tex1.MTBA && info.mipmap_level < 4)
            {
                //Counted in bytes
                const static float format_sizes[] =
                {
                    //0x00
                    4, 4, 2, 0, 0, 0, 0, 0,

                    //0x08
                    0, 0, 2, 0, 0, 0, 0, 0,

                    //0x10
                    0, 0, 0, 1, 0.5, 0, 0, 0,

                    //0x18
                    0, 0, 0, 4, 0, 0, 0, 0,

                    //0x20
                    0, 0, 0, 0, 4, 0, 0, 0,

                    //0x28
                    0, 0, 0, 0, 4, 0, 0, 0,

                    //0x30
                    4, 4, 2, 0, 0, 0, 0, 0,

                    //0x38
                    0, 0, 2, 0, 0, 0, 0, 0
                };
                //Calculate the texture base based on a continuous memory region

                uint32_t offset;
                for (int i = 0; i < info.mipmap_level; i++)
                {
                    offset = (info.tex_width * info.tex_height) >> (i << 1);
                    info.tex_base += (offset * format_sizes[current_ctx->tex0.format]);
                }
            }
            else
                info.tex_base = current_ctx->miptbl.texture_base[info.mipmap_level - 1];
            info.buffer_width = current_ctx->miptbl.width[info.mipmap_level - 1];
            info.tex_width >>= info.mipmap_level;
            info.tex_height >>= info.mipmap_level;

            info.tex_width = max((int)info.tex_width, 1);
            info.tex_height = max((int)info.tex_height, 1);
        }
    }
    else
        info.mipmap_level = 0;
}

void GraphicsSynthesizerThread::tex_lookup(int16_t u, int16_t v, TexLookupInfo& info)
{
    bool bilinear_filter = false;

    //If UV is being used and MIPMAP is enabled, we need to bring down the UV size too
    if (PRIM.use_UV)
    {
        u >>= info.mipmap_level;
        v >>= info.mipmap_level;
    }

    if (info.tex_height >= 8 && info.tex_width >= 8)
    {
        if (current_ctx->tex1.filter_larger && info.LOD < 0.0)
            bilinear_filter = true;

        //Bilinear filtering is used when set to 1 or 4 and above
        if ((current_ctx->tex1.filter_smaller == 0x1 || current_ctx->tex1.filter_smaller >= 4) && info.LOD >= 0.0)
            bilinear_filter = true;
    }

    if (bilinear_filter)
    {
        RGBAQ_REG a, b, c, d;
        int16_t uu = (u - 8) >> 4;
        int16_t vv = (v - 8) >> 4;

        tex_lookup_int(uu, vv, info, true);
        a = info.srctex_color;

        tex_lookup_int(uu + 1, vv, info, true);
        b = info.srctex_color;

        tex_lookup_int(uu, vv + 1, info, true);
        c = info.srctex_color;

        tex_lookup_int(uu + 1, vv + 1, info, true);
        d = info.srctex_color;

        double alpha = (double)((u - 8) & 0xF) * (1.0 / 16.0);
        double beta = (double)((v - 8) & 0xF) * (1.0 / 16.0);
        double alpha_s = 1.0 - alpha;
        double beta_s = 1.0 - beta;
        info.srctex_color.r = alpha_s * beta_s*a.r + alpha * beta_s*b.r + alpha_s * beta*c.r + alpha * beta*d.r;
        info.srctex_color.g = alpha_s * beta_s*a.g + alpha * beta_s*b.g + alpha_s * beta*c.g + alpha * beta*d.g;
        info.srctex_color.b = alpha_s * beta_s*a.b + alpha * beta_s*b.b + alpha_s * beta*c.b + alpha * beta*d.b;
        info.srctex_color.a = alpha_s * beta_s*a.a + alpha * beta_s*b.a + alpha_s * beta*c.a + alpha * beta*d.a;
    }
    else //If we already have looked up the texture at this location and messed with it, no point in doing it again
        tex_lookup_int(u >> 4, v >> 4, info);

    switch (current_ctx->tex0.color_function)
    {
        case 0: //Modulate
            info.tex_color.r = multiply_tex_color(info.srctex_color.r, info.vtx_color.r);
            info.tex_color.g = multiply_tex_color(info.srctex_color.g, info.vtx_color.g);
            info.tex_color.b = multiply_tex_color(info.srctex_color.b, info.vtx_color.b);
            if (current_ctx->tex0.use_alpha)
                info.tex_color.a = multiply_tex_color(info.srctex_color.a, info.vtx_color.a);
            else
                info.tex_color.a = info.vtx_color.a;
            break;
        case 1: //Decal
            if (!current_ctx->tex0.use_alpha)
                info.tex_color.a = info.vtx_color.a;
            else
                info.tex_color.a = info.srctex_color.a;
            info.tex_color.r = info.srctex_color.r;
            info.tex_color.g = info.srctex_color.g;
            info.tex_color.b = info.srctex_color.b;
            break;
        case 2: //Highlight
            info.tex_color.r = multiply_tex_color(info.srctex_color.r, info.vtx_color.r) + info.vtx_color.a;
            info.tex_color.g = multiply_tex_color(info.srctex_color.g, info.vtx_color.g) + info.vtx_color.a;
            info.tex_color.b = multiply_tex_color(info.srctex_color.b, info.vtx_color.b) + info.vtx_color.a;
            if (!current_ctx->tex0.use_alpha)
                info.tex_color.a = info.vtx_color.a;
            else
                info.tex_color.a = info.srctex_color.a + info.vtx_color.a;
            break;
        case 3: //Highlight2
            info.tex_color.r = multiply_tex_color(info.srctex_color.r, info.vtx_color.r) + info.vtx_color.a;
            info.tex_color.g = multiply_tex_color(info.srctex_color.g, info.vtx_color.g) + info.vtx_color.a;
            info.tex_color.b = multiply_tex_color(info.srctex_color.b, info.vtx_color.b) + info.vtx_color.a;
            if (!current_ctx->tex0.use_alpha)
                info.tex_color.a = info.vtx_color.a;
            else
                info.tex_color.a = info.srctex_color.a;
            break;
        default:
            Errors::die("[GS_t] Unrecognized texture color function $%02X", current_ctx->tex0.color_function);
    }

    if (current_PRMODE->fog)
    {
        uint16_t fog = info.fog;
        uint16_t fog2 = 0xFF - info.fog;
        info.tex_color.r = ((info.tex_color.r * fog) >> 8) + ((fog2 * FOGCOL.r) >> 8);
        info.tex_color.g = ((info.tex_color.g * fog) >> 8) + ((fog2 * FOGCOL.g) >> 8);
        info.tex_color.b = ((info.tex_color.b * fog) >> 8) + ((fog2 * FOGCOL.b) >> 8);
    }
}

void GraphicsSynthesizerThread::tex_lookup_int(int16_t u, int16_t v, TexLookupInfo& info, bool forced_lookup)
{
    switch (current_ctx->clamp.wrap_s)
    {
        case 0:
            u &= info.tex_width - 1;
            break;
        case 1:
            if (u >= info.tex_width)
                u = info.tex_width-1;
            else if (u < 0)
                u = 0;
            break;
        case 2:
            if (u > (current_ctx->clamp.max_u >> info.mipmap_level))
                u = current_ctx->clamp.max_u >> info.mipmap_level;
            else if (u < (current_ctx->clamp.min_u >> info.mipmap_level))
                u = current_ctx->clamp.min_u >> info.mipmap_level;
            break;
        case 3:
            //Mask should only apply to integer component
            u = (u & (current_ctx->clamp.min_u | 0xF)) | current_ctx->clamp.max_u;
            break;
    }
    switch (current_ctx->clamp.wrap_t)
    {
        case 0:
            v &= info.tex_height - 1;
            break;
        case 1:
            if (v >= info.tex_height)
                v = info.tex_height-1;
            else if (v < 0)
                v = 0;
            break;
        case 2:
            if (v > (current_ctx->clamp.max_v >> info.mipmap_level))
                v = current_ctx->clamp.max_v >> info.mipmap_level;
            else if (v < (current_ctx->clamp.min_v >> info.mipmap_level))
                v = (current_ctx->clamp.min_v >> info.mipmap_level);
            break;
        case 3:
            v = (v & (current_ctx->clamp.min_v | 0xF)) | current_ctx->clamp.max_v;
            break;
    }

    if (!info.new_lookup && !forced_lookup)
    {
        //if it's the same texture position, we already have the info, no need to look it up again
        if (u == info.lastu && v == info.lastv)
            return;
    }
    info.lastu = u;
    info.lastv = v;
    info.new_lookup = forced_lookup; //If we're forcing a lookup, it's bilinear filtering, so the src will get polluted

    uint32_t tex_base = info.tex_base;
    uint32_t width = info.buffer_width;
    switch (current_ctx->tex0.format)
    {
        case 0x00:
        {
            uint32_t color = read_PSMCT32_block(tex_base, width, u, v);
            info.srctex_color.r = color & 0xFF;
            info.srctex_color.g = (color >> 8) & 0xFF;
            info.srctex_color.b = (color >> 16) & 0xFF;
            info.srctex_color.a = color >> 24;
        }
            break;
        case 0x01:
        {
            uint32_t color = read_PSMCT32_block(tex_base, width, u, v);
            info.srctex_color.r = color & 0xFF;
            info.srctex_color.g = (color >> 8) & 0xFF;
            info.srctex_color.b = (color >> 16) & 0xFF;

            if (!(color & 0xFFFFFF) && TEXA.trans_black)
                info.srctex_color.a = 0;
            else
                info.srctex_color.a = TEXA.alpha0;
        }
            break;
        case 0x02:
        {
            uint16_t color = read_PSMCT16_block(tex_base, width, u, v);
            info.srctex_color.r = (color & 0x1F) << 3;
            info.srctex_color.g = ((color >> 5) & 0x1F) << 3;
            info.srctex_color.b = ((color >> 10) & 0x1F) << 3;
            info.srctex_color.a = get_16bit_alpha(color);
        }
            break;
        case 0x09: //Invalid format??? FFX uses it
            info.srctex_color.r = 0;
            info.srctex_color.g = 0;
            info.srctex_color.b = 0;
            info.srctex_color.a = 0;
            break;
        case 0x0A:
        {
            uint16_t color = read_PSMCT16S_block(tex_base, width, u, v);
            info.srctex_color.r = (color & 0x1F) << 3;
            info.srctex_color.g = ((color >> 5) & 0x1F) << 3;
            info.srctex_color.b = ((color >> 10) & 0x1F) << 3;
            info.srctex_color.a = get_16bit_alpha(color);
        }
            break;
        case 0x13:
        {
            uint8_t entry = read_PSMCT8_block(tex_base, width, u, v);
            if (current_ctx->tex0.use_CSM2)
                clut_CSM2_lookup(entry, info.srctex_color);
            else
                clut_lookup(entry, info.srctex_color);
        }
            break;
        case 0x14:
        {
            uint8_t entry = read_PSMCT4_block(tex_base, width, u, v);
            if (current_ctx->tex0.use_CSM2)
                clut_CSM2_lookup(entry, info.srctex_color);
            else
                clut_lookup(entry, info.srctex_color);
        }
            break;
        case 0x1B:
        {
            uint8_t entry = read_PSMCT32_block(tex_base, width, u, v) >> 24;
            if (current_ctx->tex0.use_CSM2)
                clut_CSM2_lookup(entry, info.srctex_color);
            else
                clut_lookup(entry, info.srctex_color);
        }
            break;
        case 0x24:
        {
            //printf("[GS_t] Format $24: Read from $%08X\n", tex_base + (coord << 2));
            uint8_t entry = (read_PSMCT32_block(tex_base, width, u, v) >> 24) & 0xF;
            if (current_ctx->tex0.use_CSM2)
                clut_CSM2_lookup(entry, info.srctex_color);
            else
                clut_lookup(entry, info.srctex_color);
            break;
        }
            break;
        case 0x2C:
        {
            uint8_t entry = read_PSMCT32_block(tex_base, width, u, v) >> 28;
            if (current_ctx->tex0.use_CSM2)
                clut_CSM2_lookup(entry, info.srctex_color);
            else
                clut_lookup(entry, info.srctex_color);
        }
            break;
        case 0x30:
        {
            uint32_t color = read_PSMCT32Z_block(tex_base, width, u, v);
            info.srctex_color.r = color & 0xFF;
            info.srctex_color.g = (color >> 8) & 0xFF;
            info.srctex_color.b = (color >> 16) & 0xFF;
            info.srctex_color.a = color >> 24;
        }
            break;
        case 0x31:
        {
            uint32_t color = read_PSMCT32Z_block(tex_base, width, u, v);
            info.srctex_color.r = color & 0xFF;
            info.srctex_color.g = (color >> 8) & 0xFF;
            info.srctex_color.b = (color >> 16) & 0xFF;
            if (!(color & 0xFFFFFF) && TEXA.trans_black)
                info.srctex_color.a = 0;
            else
                info.srctex_color.a = TEXA.alpha0;
        }
            break;
        case 0x32:
        {
            uint16_t color = read_PSMCT16Z_block(tex_base, width, u, v);
            info.srctex_color.r = (color & 0x1F) << 3;
            info.srctex_color.g = ((color >> 5) & 0x1F) << 3;
            info.srctex_color.b = ((color >> 10) & 0x1F) << 3;
            info.srctex_color.a = get_16bit_alpha(color);
        }
            break;
        case 0x3A:
        {
            uint16_t color = read_PSMCT16SZ_block(tex_base, width, u, v);
            info.srctex_color.r = (color & 0x1F) << 3;
            info.srctex_color.g = ((color >> 5) & 0x1F) << 3;
            info.srctex_color.b = ((color >> 10) & 0x1F) << 3;
            info.srctex_color.a = get_16bit_alpha(color);
        }
            break;
        default:
            Errors::die("[GS_t] Unrecognized texture format $%02X\n", current_ctx->tex0.format);
    }
}

void GraphicsSynthesizerThread::clut_lookup(uint8_t entry, RGBAQ_REG &tex_color)
{
    uint32_t clut_addr = current_ctx->tex0.CLUT_offset;

    switch (current_ctx->tex0.CLUT_format)
    {
        //PSMCT32
        case 0x00:
        case 0x01:
        {
            uint32_t color = *(uint32_t*)&clut_cache[((clut_addr << 1) + (entry << 2)) & 0x7FF];
            tex_color.r = color & 0xFF;
            tex_color.g = (color >> 8) & 0xFF;
            tex_color.b = (color >> 16) & 0xFF;
            tex_color.a = color >> 24;
        }
            break;
        //PSMCT16
        case 0x02:
        //PSMCT16S
        case 0x0A:
        {
            uint16_t color = *(uint16_t*)&clut_cache[((clut_addr + entry) << 1) & 0x3FF];
            tex_color.r = (color & 0x1F) << 3;
            tex_color.g = ((color >> 5) & 0x1F) << 3;
            tex_color.b = ((color >> 10) & 0x1F) << 3;
            tex_color.a = get_16bit_alpha(color);
        }
            break;
        default:
            Errors::die("[GS_t] Unrecognized CLUT format $%02X\n", current_ctx->tex0.CLUT_format);
    }
}

void GraphicsSynthesizerThread::clut_CSM2_lookup(uint8_t entry, RGBAQ_REG &tex_color)
{
    uint16_t color = *(uint16_t*)&clut_cache[entry << 1];
    tex_color.r = (color & 0x1F) << 3;
    tex_color.g = ((color >> 5) & 0x1F) << 3;
    tex_color.b = ((color >> 10) & 0x1F) << 3;
    tex_color.a = get_16bit_alpha(color);
}

void GraphicsSynthesizerThread::reload_clut(const GSContext& context)
{
    int eight_bit = false;
    switch (context.tex0.format)
    {
        case 0x13: //8-bit textures
        case 0x1B:
            eight_bit = true;
            break;
        case 0x14: //4-bit textures
        case 0x24:
        case 0x2C:
            eight_bit = false;
            break;
        default:
            //Not sure what to do here?
            //Okami loads a new CLUT with a texture format of PSMCT32, so we
            eight_bit = true;
    }

    uint32_t clut_addr = context.tex0.CLUT_base;
    int cache_addr = context.tex0.CLUT_offset;
    bool reload = false;

    switch (context.tex0.CLUT_control)
    {
        case 1: //Load new CLUT
            reload = true;
            break;
        case 2: //Load new CLUT and CBP0
            reload = true;
            CBP0 = clut_addr;
            break;
        case 3: //Load new CLUT and CBP1
            reload = true;
            CBP1 = clut_addr;
            break;
        case 4: //Load new CLUT if CBP != CBP0
            reload = clut_addr != CBP0;
            if (reload)
                CBP0 = clut_addr;
            break;
        case 5: //Load new CLUT if CBP != CBP1
            reload = clut_addr != CBP1;
            if (reload)
                CBP1 = clut_addr;
            break;
        default:
            return;
    }

    int entries = (eight_bit) ? 256 : 16;

    if (reload)
    {
        printf("[GS_t] Reloading CLUT cache!\n");
        for (int i = 0; i < entries; i++)
        {
            if (context.tex0.use_CSM2)
            {
                uint16_t value = read_PSMCT16_block(current_ctx->tex0.CLUT_base, TEXCLUT.width,
                                                    TEXCLUT.x + i, TEXCLUT.y);
                *(uint16_t*)&clut_cache[cache_addr] = value;
                cache_addr = (cache_addr + 2) & 0x3FF;
            }
            else
            {
                uint32_t x, y;
                if (eight_bit)
                {
                    x = i & 0x7;
                    if (i & 0x10)
                        x += 8;
                    y = (i & 0xE0) / 0x10;
                    if (i & 0x8)
                        y++;
                }
                else
                {
                    x = i & 0x7;
                    y = i / 8;
                }

                switch (context.tex0.CLUT_format)
                {
                    case 0x00:
                    case 0x01:
                    {
                        uint32_t value = read_PSMCT32_block(clut_addr, 64, x, y);
                        *(uint32_t*)&clut_cache[cache_addr] = value;
                        //printf("[GS_t] Reload cache $%04X: $%08X\n", cache_addr, value);
                    }
                        cache_addr += 4;
                        break;
                    case 0x02:
                    {
                        uint16_t value = read_PSMCT16_block(clut_addr, 64, x, y);
                        *(uint16_t*)&clut_cache[cache_addr] = value;
                    }
                        cache_addr += 2;
                        break;
                    case 0x0A:
                    {
                        uint16_t value = read_PSMCT16S_block(clut_addr, 64, x, y);
                        *(uint16_t*)&clut_cache[cache_addr] = value;
                    }
                        cache_addr += 2;
                        break;
                }
            }

            cache_addr &= 0x3FF;
        }
    }
}

void GraphicsSynthesizerThread::load_state(ifstream *state)
{
    state->read((char*)local_mem, 1024 * 1024 * 4);
    state->read((char*)&IMR, sizeof(IMR));
    state->read((char*)&context1, sizeof(context1));
    state->read((char*)&context2, sizeof(context2));

    int current_ctx_id = 1;
    state->read((char*)&current_ctx_id, sizeof(current_ctx_id));
    if (current_ctx_id == 1)
        current_ctx = &context1;
    else
        current_ctx = &context2;

    state->read((char*)&PRIM, sizeof(PRIM));
    state->read((char*)&PRMODE, sizeof(PRMODE));
    int current_PRMODE_id = 1;
    state->read((char*)&current_PRMODE_id, sizeof(current_PRMODE_id));
    if (current_PRMODE_id == 1)
        current_PRMODE = &PRIM;
    else
        current_PRMODE = &PRMODE;
    state->read((char*)&RGBAQ, sizeof(RGBAQ));
    state->read((char*)&UV, sizeof(UV));
    state->read((char*)&ST, sizeof(ST));
    state->read((char*)&TEXA, sizeof(TEXA));
    state->read((char*)&TEXCLUT, sizeof(TEXCLUT));
    state->read((char*)&DTHE, sizeof(DTHE));
    state->read((char*)&COLCLAMP, sizeof(COLCLAMP));
    state->read((char*)&FOG, sizeof(FOG));
    state->read((char*)&FOGCOL, sizeof(FOGCOL));
    state->read((char*)&PABE, sizeof(PABE));
    state->read((char*)&SCANMSK, sizeof(SCANMSK));

    state->read((char*)&BITBLTBUF, sizeof(BITBLTBUF));
    state->read((char*)&TRXPOS, sizeof(TRXPOS));
    state->read((char*)&TRXREG, sizeof(TRXREG));
    state->read((char*)&TRXDIR, sizeof(TRXDIR));
    state->read((char*)&BUSDIR, sizeof(BUSDIR));
    state->read((char*)&pixels_transferred, sizeof(pixels_transferred));

    state->read((char*)&PSMCT24_color, sizeof(PSMCT24_color));
    state->read((char*)&PSMCT24_unpacked_count, sizeof(PSMCT24_unpacked_count));

    state->read((char*)&reg, sizeof(reg));
    state->read((char*)&current_vtx, sizeof(current_vtx));
    state->read((char*)&vtx_queue, sizeof(vtx_queue));
    state->read((char*)&num_vertices, sizeof(num_vertices));
}

void GraphicsSynthesizerThread::save_state(ofstream *state)
{
    state->write((char*)local_mem, 1024 * 1024 * 4);
    state->write((char*)&IMR, sizeof(IMR));
    state->write((char*)&context1, sizeof(context1));
    state->write((char*)&context2, sizeof(context2));

    int current_ctx_id = 1;
    if (current_ctx == &context2)
        current_ctx_id = 2;
    state->write((char*)&current_ctx_id, sizeof(current_ctx_id));

    state->write((char*)&PRIM, sizeof(PRIM));
    state->write((char*)&PRMODE, sizeof(PRMODE));

    int current_PRMODE_id = 1;
    if (current_PRMODE == &PRMODE)
        current_PRMODE_id = 2;
    state->write((char*)&current_PRMODE_id, sizeof(current_PRMODE_id));

    state->write((char*)&RGBAQ, sizeof(RGBAQ));
    state->write((char*)&UV, sizeof(UV));
    state->write((char*)&ST, sizeof(ST));
    state->write((char*)&TEXA, sizeof(TEXA));
    state->write((char*)&TEXCLUT, sizeof(TEXCLUT));
    state->write((char*)&DTHE, sizeof(DTHE));
    state->write((char*)&COLCLAMP, sizeof(COLCLAMP));
    state->write((char*)&FOG, sizeof(FOG));
    state->write((char*)&FOGCOL, sizeof(FOGCOL));
    state->write((char*)&PABE, sizeof(PABE));
    state->write((char*)&SCANMSK, sizeof(SCANMSK));

    state->write((char*)&BITBLTBUF, sizeof(BITBLTBUF));
    state->write((char*)&TRXPOS, sizeof(TRXPOS));
    state->write((char*)&TRXREG, sizeof(TRXREG));
    state->write((char*)&TRXDIR, sizeof(TRXDIR));
    state->write((char*)&BUSDIR, sizeof(BUSDIR));
    state->write((char*)&pixels_transferred, sizeof(pixels_transferred));

    state->write((char*)&PSMCT24_color, sizeof(PSMCT24_color));
    state->write((char*)&PSMCT24_unpacked_count, sizeof(PSMCT24_unpacked_count));

    state->write((char*)&reg, sizeof(reg));
    state->write((char*)&current_vtx, sizeof(current_vtx));
    state->write((char*)&vtx_queue, sizeof(vtx_queue));
    state->write((char*)&num_vertices, sizeof(num_vertices));
}<|MERGE_RESOLUTION|>--- conflicted
+++ resolved
@@ -188,12 +188,8 @@
         }
         else
         {
-<<<<<<< HEAD
             printf("[GS] Waiting for return message\n");
             send_current_batch_to_gs(); // if it's in the current batch, send it!
-=======
-            printf("[GS] No Messages, waiting for return message\n");
->>>>>>> 00b5fe01
             std::unique_lock<std::mutex> lk(data_mutex);
             notifier.wait(lk, [this] {return recieve_data;});
             recieve_data = false;
@@ -237,7 +233,6 @@
 void GraphicsSynthesizerThread::send_message(GSMessage message)
 {
     printf("[GS] Notifying gs thread of new data\n");
-<<<<<<< HEAD
     //fprintf(stdout, "send_message: ");
 //    message_queue->push(message);
 //    std::unique_lock<std::mutex> lk(data_mutex);
@@ -265,9 +260,6 @@
     {
         Errors::die("send_message - failed to allocate a new batch after filling one");
     }
-=======
-    message_queue->push(message);
-    send_data = true;
 }
 
 void GraphicsSynthesizerThread::wake_thread()
@@ -275,7 +267,6 @@
     printf("[GS] Waking GS Thread\n");
     std::unique_lock<std::mutex> lk(data_mutex);
     notifier.notify_one();
->>>>>>> 00b5fe01
 }
 
 void GraphicsSynthesizerThread::reset_fifos()
@@ -552,7 +543,6 @@
                     default:
                         Errors::die("corrupted command sent to GS thread");
                 }
-<<<<<<< HEAD
 //            }
 //            else
 //            {
@@ -561,16 +551,6 @@
 //                notifier.wait(lk, [this] {return send_data;});
 //                send_data = false;
 //            }
-=======
-            }
-            else
-            {
-                printf("GS Thread: No messages waiting, going to sleep\n");
-                std::unique_lock<std::mutex> lk(data_mutex);
-                notifier.wait(lk, [this] {return send_data;});
-                send_data = false;
-            }
->>>>>>> 00b5fe01
         }
     }
     catch (Emulation_error &e)
